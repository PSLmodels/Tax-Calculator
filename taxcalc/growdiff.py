--- conflicted
+++ resolved
@@ -1,9 +1,5 @@
 """
-<<<<<<< HEAD
-Tax-Calculator Growdiff class that is used to modify Growfactors parameters.
-=======
-Tax-Calculator GrowDiff class.
->>>>>>> 0473d06d
+Tax-Calculator GrowDiff class that is used to modify GrowFactors.
 """
 # CODING-STYLE CHECKS:
 # pycodestyle growdiff.py
