--- conflicted
+++ resolved
@@ -5,13 +5,8 @@
                 "type": "int",
                 "validators": {
                     "range": {
-<<<<<<< HEAD
                         "min": 2011,
-                        "max": 2030
-=======
-                        "min": 2013,
                         "max": 2033
->>>>>>> a01f6f2e
                     }
                 }
             },
