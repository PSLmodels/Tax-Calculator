"""
The public API of the TaxBrain Interface (tbi).

The tbi functions are used by TaxBrain to call Tax-Calculator in order
to do distributed processing of TaxBrain runs and in order to maintain
the privacy of the IRS-SOI PUF data being used by TaxBrain.  Maintaining
privacy is done by "fuzzing" reform results for several randomly selected
filing units in each table cell.  The filing units randomly selected
differ for each policy reform and the "fuzzing" involves replacing the
post-reform tax results for the selected units with their pre-reform
tax results.
"""
# CODING-STYLE CHECKS:
# pep8 --ignore=E402 tbi.py
# pylint --disable=locally-disabled tbi.py

from __future__ import print_function
import time
import numpy as np
import pandas as pd
from taxcalc.tbi.tbi_utils import (check_years_return_first_year,
                                   calculate,
                                   random_seed,
                                   summary,
                                   create_dict_table,
                                   AGGR_ROW_NAMES)
<<<<<<< HEAD
from taxcalc import (results, DIST_TABLE_LABELS, DIFF_TABLE_LABELS,
                     proportional_change_gdp, Growdiff, Growfactors, Policy)
=======
from taxcalc import (results, DIST_TABLE_LABELS,
                     proportional_change_in_gdp,
                     Growdiff, Growfactors, Policy)
>>>>>>> 20aee9bc


# specify constants
DEC_ROW_NAMES = ['perc0-10', 'perc10-20', 'perc20-30', 'perc30-40',
                 'perc40-50', 'perc50-60', 'perc60-70', 'perc70-80',
                 'perc80-90', 'perc90-100', 'all']

BIN_ROW_NAMES = ['less_than_10', 'ten_twenty', 'twenty_thirty', 'thirty_forty',
                 'forty_fifty', 'fifty_seventyfive', 'seventyfive_hundred',
                 'hundred_twohundred', 'twohundred_fivehundred',
                 'fivehundred_thousand', 'thousand_up', 'all']

AGG_ROW_NAMES = AGGR_ROW_NAMES

GDP_ELAST_ROW_NAMES = ['gdp_elasticity']


def reform_warnings_errors(user_mods):
    """
    The reform_warnings_errors function assumes user_mods is a dictionary
    returned by the Calculator.read_json_param_objects() function.

    This function returns a dictionary containing two STR:STR pairs:
    {'warnings': '<empty-or-message(s)>', 'errors': '<empty-or-message(s)>'}
    In each pair the second string is empty if there are no messages.
    Any returned messages are generated using current_law_policy.json
    information on known policy parameter names and parameter value ranges.

    Note that this function will return one or more error messages if
    the user_mods['policy'] dictionary contains any unknown policy
    parameter names or if any *_cpi parameters have values other than
    True or False.  These situations prevent implementing the policy
    reform specified in user_mods, and therefore, no range-related
    warnings or errors will be returned in this case.
    """
    rtn_dict = {'warnings': '', 'errors': ''}
    # create Growfactors object
    gdiff_baseline = Growdiff()
    gdiff_baseline.update_growdiff(user_mods['growdiff_baseline'])
    gdiff_response = Growdiff()
    gdiff_response.update_growdiff(user_mods['growdiff_response'])
    growfactors = Growfactors()
    gdiff_baseline.apply_to(growfactors)
    gdiff_response.apply_to(growfactors)
    # create Policy object and implement reform
    pol = Policy(gfactors=growfactors)
    try:
        pol.implement_reform(user_mods['policy'])
        rtn_dict['warnings'] = pol.reform_warnings
        rtn_dict['errors'] = pol.reform_errors
    except ValueError as valerr_msg:
        rtn_dict['errors'] = valerr_msg.__str__()
    return rtn_dict


def run_nth_year_tax_calc_model(year_n, start_year,
                                use_puf_not_cps,
                                use_full_sample,
                                user_mods,
                                return_dict=True):
    """
    The run_nth_year_tax_calc_model function assumes user_mods is a dictionary
      returned by the Calculator.read_json_param_objects() function.
    Setting use_puf_not_cps=True implies use puf.csv input file;
      otherwise, use cps.csv input file.
    Setting use_full_sample=False implies use sub-sample of input file;
      otherwsie, use the complete sample.
    """
    # pylint: disable=too-many-arguments,too-many-locals

    start_time = time.time()

    # create calc1 and calc2 calculated for year_n and mask
    check_years_return_first_year(year_n, start_year, use_puf_not_cps)
    (calc1, calc2, mask) = calculate(year_n, start_year,
                                     use_puf_not_cps, use_full_sample,
                                     user_mods,
                                     behavior_allowed=True)

    # extract raw results from calc1 and calc2
    rawres1 = results(calc1.records)
    rawres2 = results(calc2.records)

    # seed random number generator with a seed value based on user_mods
    seed = random_seed(user_mods)
    print('seed={}'.format(seed))
    np.random.seed(seed)  # pylint: disable=no-member

    # construct TaxBrain summary results from raw results
    summ = summary(rawres1, rawres2, mask)

    def append_year(pdf):
        """
        append_year embedded function revises all column names in pdf
        """
        pdf.columns = [str(col) + '_{}'.format(year_n) for col in pdf.columns]
        return pdf

    # optionally return non-JSON-like results
    if not return_dict:
        res = dict()
        for tbl in summ:
            res[tbl] = append_year(summ[tbl])
        elapsed_time = time.time() - start_time
        print('elapsed time for this run: {:.1f}'.format(elapsed_time))
        return res

    # optionally construct JSON-like results dictionaries for year n
    dec_row_names_n = [x + '_' + str(year_n) for x in DEC_ROW_NAMES]
    bin_row_names_n = [x + '_' + str(year_n) for x in BIN_ROW_NAMES]
    agg_row_names_n = [x + '_' + str(year_n) for x in AGG_ROW_NAMES]
    dist_column_types = [float] * len(DIST_TABLE_LABELS)
    diff_column_types = [int, int, str, int, str, float, float, str, str]
    assert len(diff_column_types) == len(DIFF_TABLE_LABELS)
    info = dict()
    for tbl in summ:
        info[tbl] = {'row_names': [], 'col_types': []}
        if 'dec' in tbl:
            info[tbl]['row_names'] = dec_row_names_n
        elif 'bin' in tbl:
            info[tbl]['row_names'] = bin_row_names_n
        else:
            info[tbl]['row_names'] = agg_row_names_n
        if 'dist' in tbl:
            info[tbl]['col_types'] = dist_column_types
        elif 'diff' in tbl:
            info[tbl]['col_types'] = diff_column_types
    res = dict()
    for tbl in summ:
        if 'aggr' in tbl:
            res_table = create_dict_table(summ[tbl],
                                          row_names=info[tbl]['row_names'])
            res[tbl] = dict((k, v[0]) for k, v in res_table.items())
        else:
            res[tbl] = create_dict_table(summ[tbl],
                                         row_names=info[tbl]['row_names'],
                                         column_types=info[tbl]['col_types'])

    elapsed_time = time.time() - start_time
    print('elapsed time for this run: {:.1f}'.format(elapsed_time))

    return res


def run_nth_year_gdp_elast_model(year_n, start_year,
                                 use_puf_not_cps,
                                 use_full_sample,
                                 user_mods,
                                 gdp_elasticity,
                                 return_dict=True):
    """
    The run_nth_year_gdp_elast_model function assumes user_mods is a dictionary
      returned by the Calculator.read_json_param_objects() function.
    Setting use_puf_not_cps=True implies use puf.csv input file;
      otherwise, use cps.csv input file.
    Setting use_full_sample=False implies use sub-sample of input file;
      otherwsie, use the complete sample.
    """
    # pylint: disable=too-many-arguments,too-many-locals

    # calculate gdp_effect
    fyear = check_years_return_first_year(year_n, start_year, use_puf_not_cps)
    if (start_year + year_n) > fyear:
        # create calc1 and calc2 calculated for year_n - 1
        (calc1, calc2, _) = calculate((year_n - 1), start_year,
                                      use_puf_not_cps,
                                      use_full_sample,
                                      user_mods,
                                      behavior_allowed=False)
        # compute GDP effect given specified gdp_elasticity
        gdp_effect = proportional_change_in_gdp((start_year + year_n),
                                                calc1, calc2, gdp_elasticity)
    else:
        gdp_effect = 0.0

    # return gdp_effect results
    if return_dict:
        gdp_df = pd.DataFrame(data=[gdp_effect], columns=['col0'])
        gdp_elast_names_n = [x + '_' + str(year_n)
                             for x in GDP_ELAST_ROW_NAMES]
        gdp_elast_total = create_dict_table(gdp_df,
                                            row_names=gdp_elast_names_n,
                                            num_decimals=5)
        gdp_elast_total = dict((k, v[0]) for k, v in gdp_elast_total.items())
        return gdp_elast_total
    else:
        return gdp_effect<|MERGE_RESOLUTION|>--- conflicted
+++ resolved
@@ -24,14 +24,8 @@
                                    summary,
                                    create_dict_table,
                                    AGGR_ROW_NAMES)
-<<<<<<< HEAD
 from taxcalc import (results, DIST_TABLE_LABELS, DIFF_TABLE_LABELS,
-                     proportional_change_gdp, Growdiff, Growfactors, Policy)
-=======
-from taxcalc import (results, DIST_TABLE_LABELS,
-                     proportional_change_in_gdp,
-                     Growdiff, Growfactors, Policy)
->>>>>>> 20aee9bc
+                     proportional_change_in_gdp, Growdiff, Growfactors, Policy)
 
 
 # specify constants
