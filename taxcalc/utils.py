"""
PUBLIC low-level utility functions for Tax-Calculator.
"""
# CODING-STYLE CHECKS:
# pep8 utils.py
# pylint --disable=locally-disabled utils.py
#
# pylint: disable=too-many-lines

import os
import math
import copy
import json
import collections
import pkg_resources
import six
import numpy as np
import pandas as pd
import bokeh.io as bio
import bokeh.plotting as bp
from bokeh.models import PrintfTickFormatter
from taxcalc.utilsprvt import (weighted_count_lt_zero,
                               weighted_count_gt_zero,
                               weighted_count, weighted_mean,
                               wage_weighted, agi_weighted,
                               expanded_income_weighted,
                               weighted_perc_inc, weighted_perc_cut,
                               EPSILON)


# Items in the DIST_TABLE_COLUMNS list below correspond to the items in the
# DIST_TABLE_LABELS list below; this correspondence allows us to use this
# labels list to map a label to the correct column in a distribution table.

DIST_VARIABLES = ['expanded_income', 'c00100', 'aftertax_income', 'standard',
                  'c04470', 'c04600', 'c04800', 'taxbc', 'c62100', 'c09600',
                  'c05800', 'othertaxes', 'refund', 'c07100', 'surtax',
                  'iitax', 'payrolltax', 'combined', 's006', 'ubi',
                  'benefit_cost_total', 'benefit_value_total']

DIST_TABLE_COLUMNS = ['s006',
                      'c00100',
                      'num_returns_StandardDed',
                      'standard',
                      'num_returns_ItemDed',
                      'c04470',
                      'c04600',
                      'c04800',
                      'taxbc',
                      'c62100',
                      'num_returns_AMT',
                      'c09600',
                      'c05800',
                      'c07100',
                      'othertaxes',
                      'refund',
                      'iitax',
                      'payrolltax',
                      'combined',
                      'ubi',
                      'benefit_cost_total',
                      'benefit_value_total',
                      'expanded_income',
                      'aftertax_income']

DIST_TABLE_LABELS = ['Returns',
                     'AGI',
                     'Standard Deduction Filers',
                     'Standard Deduction',
                     'Itemizers',
                     'Itemized Deduction',
                     'Personal Exemption',
                     'Taxable Income',
                     'Regular Tax',
                     'AMTI',
                     'AMT Filers',
                     'AMT',
                     'Tax before Credits',
                     'Non-refundable Credits',
                     'Other Taxes',
                     'Refundable Credits',
                     'Individual Income Tax Liabilities',
                     'Payroll Tax Liablities',
                     'Combined Payroll and Individual Income Tax Liabilities',
                     'Universal Basic Income',
                     'Total Cost of Benefits',
                     'Consumption Value of Benefits',
                     'Expanded Income',
                     'After-Tax Expanded Income']

# Items in the DIFF_TABLE_COLUMNS list below correspond to the items in the
# DIFF_TABLE_LABELS list below; this correspondence allows us to use this
# labels list to map a label to the correct column in a difference table.

DIFF_VARIABLES = ['expanded_income', 'c00100', 'aftertax_income',
                  'iitax', 'payrolltax', 'combined', 's006', 'ubi',
                  'benefit_cost_total', 'benefit_value_total']

DIFF_TABLE_COLUMNS = ['count',
                      'tax_cut',
                      'perc_cut',
                      'tax_inc',
                      'perc_inc',
                      'mean',
                      'tot_change',
                      'share_of_change',
                      'ubi',
                      'benefit_cost_total',
                      'benefit_value_total',
                      'pc_aftertaxinc']

DIFF_TABLE_LABELS = ['All Tax Units',
                     'Tax Units with Tax Cut',
                     'Percent with Tax Cut',
                     'Tax Units with Tax Increase',
                     'Percent with Tax Increase',
                     'Average Tax Change',
                     'Total Tax Difference',
                     'Share of Overall Change',
                     'Universal Basic Income',
                     'Total Cost of Benefits',
                     'Consumption Value of Benefits',
                     '% Change in After-Tax Income']

DECILE_ROW_NAMES = ['0-10n', '0-10z', '0-10p',
                    '10-20', '20-30', '30-40', '40-50',
                    '50-60', '60-70', '70-80', '80-90', '90-100',
                    'ALL',
                    '90-95', '95-99', 'Top 1%']

STANDARD_ROW_NAMES = ['<$0K', '=$0K', '$0-10K', '$10-20K', '$20-30K',
                      '$30-40K', '$40-50K', '$50-75K', '$75-100K',
                      '$100-200K', '$200-500K', '$500-1000K', '>$1000K', 'ALL']

STANDARD_INCOME_BINS = [-9e99, -1e-9, 1e-9, 9999, 19999, 29999, 39999, 49999,
                        74999, 99999, 199999, 499999, 1000000, 9e99]

LARGE_INCOME_BINS = [-9e99, -1e-9, 1e-9, 9999, 19999, 29999, 39999, 49999,
                     74999, 99999, 200000, 9e99]

SMALL_INCOME_BINS = [-9e99, -1e-9, 1e-9, 4999, 9999, 14999, 19999, 24999,
                     29999, 39999, 49999, 74999, 99999, 199999, 499999, 999999,
                     1499999, 1999999, 4999999, 9999999, 9e99]


def unweighted_sum(pdf, col_name):
    """
    Return unweighted sum of Pandas DataFrame col_name items.
    """
    return pdf[col_name].sum()


def weighted_sum(pdf, col_name):
    """
    Return weighted sum of Pandas DataFrame col_name items.
    """
    return (pdf[col_name] * pdf['s006']).sum()


def add_quantile_bins(pdf, income_measure, num_bins,
                      weight_by_income_measure=False):
    """
    Add a column of income bins to specified Pandas DataFrame, pdf, with
    the new column being named 'bins'.  The bins hold equal number of
    filing units when weight_by_income_measure=False or equal number of
    income dollars when weight_by_income_measure=True.  Assumes that
    specified pdf contains columns for the specified income_measure and
    for sample weights, s006.
    """
    pdf.sort_values(by=income_measure, inplace=True)
    if weight_by_income_measure:
        pdf['cumsum_temp'] = np.cumsum(np.multiply(pdf[income_measure].values,
                                                   pdf['s006'].values))
        min_cumsum = pdf['cumsum_temp'].values[0]
    else:
        pdf['cumsum_temp'] = np.cumsum(pdf['s006'].values)
        min_cumsum = 0.  # because s006 values are non-negative
    max_cumsum = pdf['cumsum_temp'].values[-1]
    cumsum_range = max_cumsum - min_cumsum
    bin_width = cumsum_range / float(num_bins)
    bin_edges = list(min_cumsum + np.arange(0, (num_bins + 1)) * bin_width)
    bin_edges[-1] = 9e99  # raise top of last bin to include all observations
    bin_edges[0] = -9e99  # lower bottom of 1st bin to include all observations
    labels = range(1, (num_bins + 1))
    pdf['bins'] = pd.cut(pdf['cumsum_temp'], bins=bin_edges, labels=labels)
    pdf.drop('cumsum_temp', axis=1, inplace=True)
    return pdf


def add_income_bins(pdf, income_measure,
                    bin_type='soi', bins=None, right=True):
    """
    Add a column of income bins of income_measure using Pandas 'cut' function.

    Parameters
    ----------
    pdf: Pandas DataFrame
        the object to which we are adding bins

    income_measure: String
        specifies income variable used to construct bins

    bin_type: String, optional
        options for input: 'standard', 'tpc', 'soi'
        default: 'soi'

    bins: iterable of scalars, optional income breakpoints
        follows Pandas convention; the breakpoint is inclusive if
        right=True; this argument overrides the compare_with argument

    right : bool, optional
        indicates whether the bins include the rightmost edge or not;
        if right == True (the default), then bins=[1,2,3,4] implies
        this bin grouping (1,2], (2,3], (3,4]

    Returns
    -------
    pdf: Pandas DataFrame
        the original input plus the added 'bin' column
    """
    if not bins:
        if bin_type == 'standard':
            bins = STANDARD_INCOME_BINS
        elif bin_type == 'tpc':
            bins = LARGE_INCOME_BINS
        elif bin_type == 'soi':
            bins = SMALL_INCOME_BINS
        else:
            msg = 'Unknown bin_type argument {}'.format(bin_type)
            raise ValueError(msg)
    pdf['bins'] = pd.cut(pdf[income_measure], bins, right=right)
    return pdf


def get_sums(pdf):
    """
    Compute unweighted sum of items in each column of Pandas DataFrame, pdf.

    Returns
    -------
    Pandas Series object containing column sums indexed by pdf column names.
    """
    sums = dict()
    for col in pdf.columns.values.tolist():
        if col != 'bins':
            sums[col] = pdf[col].sum()
    return pd.Series(sums, name='sums')


def create_distribution_table(vdf, groupby, income_measure, result_type):
    """
    Get results from vdf, sort them based on groupby using income_measure,
    manipulate them based on result_type, and return them as a table.

    Parameters
    ----------
    vdf : Pandas DataFrame including columns named as in STATS_VARIABLES list
        for example, object returned from Calculator dataframe method in a
        call like this: vdf = calc.dataframe(STATS_VARIABLES)

    groupby : String object
        options for input: 'weighted_deciles', 'standard_income_bins',
                           'large_income_bins', 'small_income_bins';
        determines how the columns in the resulting Pandas DataFrame are sorted
    NOTE: when groupby is 'weighted_deciles', the returned table has three
          extra rows containing top-decile detail consisting of statistics
          for the 0.90-0.95 quantile range (bottom half of top decile),
          for the 0.95-0.99 quantile range, and
          for the 0.99-1.00 quantile range (top one percent); and the
          returned table splits the bottom decile into filing units with
<<<<<<< HEAD
          negative, zero, and positive values of the specified income_measure.
=======
          negative (denoted by a 0-10n row label),
          zero (denoted by a 0-10z row label), and
          positive (denoted by a 0-10p row label) values of the
          specified income_measure.
>>>>>>> 2b0e153d

    result_type : String object
        options for input: 'weighted_sum' or 'weighted_avg';
        determines how the table statistices are computed

    income_measure : String object
        options for input: 'expanded_income', 'c00100'(AGI)
        specifies statistic used to place filing units in bins or deciles

    Notes
    -----
    Taxpayer Characteristics:

        c04470 : Total itemized deductions

        c00100 : AGI

        c09600 : Alternative minimum tax

        s006 : filing unit sample weight

    Returns
    -------
    distribution table as a Pandas DataFrame, with DIST_TABLE_COLUMNS and
    groupby rows, where the rows run from lowest bin/decile to the highest
    followed by a sums row with the top-decile detail in an additional three
    rows following the sums row
    """
    # pylint: disable=too-many-statements,too-many-locals,too-many-branches
    # nested function that specifies calculated columns
    def add_columns(pdf):
        """
        Nested function that adds several columns to
        the specified Pandas DataFrame, pdf.
        """
        # weight of returns with positive AGI and
        # itemized deduction greater than standard deduction
        pdf['c04470'] = pdf['c04470'].where(
            ((pdf['c00100'] > 0.) & (pdf['c04470'] > pdf['standard'])), 0.)
        # weight of returns with positive AGI and itemized deduction
        pdf['num_returns_ItemDed'] = pdf['s006'].where(
            ((pdf['c00100'] > 0.) & (pdf['c04470'] > 0.)), 0.)
        # weight of returns with positive AGI and standard deduction
        pdf['num_returns_StandardDed'] = pdf['s006'].where(
            ((pdf['c00100'] > 0.) & (pdf['standard'] > 0.)), 0.)
        # weight of returns with positive Alternative Minimum Tax (AMT)
        pdf['num_returns_AMT'] = pdf['s006'].where(pdf['c09600'] > 0., 0.)
        return pdf

    # nested function that specifies calculated columns
    def stat_dataframe(gpdf):
        """
        Nested function that returns statistics DataFrame derived from the
        specified grouped Dataframe object, gpdf.
        """
        unweighted_columns = ['s006', 'num_returns_StandardDed',
                              'num_returns_ItemDed', 'num_returns_AMT']
        stats = list()
        for col in DIST_TABLE_COLUMNS:
            if col in unweighted_columns:
                stats.append(gpdf.apply(unweighted_sum, col))
            else:
                stats.append(gpdf.apply(weighted_sum, col))
        sdf = pd.DataFrame(data=np.column_stack(stats),
                           columns=DIST_TABLE_COLUMNS)
        return sdf

    # main logic of create_distribution_table
    assert isinstance(vdf, pd.DataFrame)
    assert (groupby == 'weighted_deciles' or
            groupby == 'standard_income_bins' or
            groupby == 'large_income_bins' or
            groupby == 'small_income_bins')
    assert result_type == 'weighted_sum' or result_type == 'weighted_avg'
    assert (income_measure == 'expanded_income' or
            income_measure == 'expanded_income_baseline' or
            income_measure == 'c00100' or
            income_measure == 'c00100_baseline')
    assert income_measure in vdf
    # copy vdf and add variable columns
    res = copy.deepcopy(vdf)
    res = add_columns(res)
    # sort the data given specified groupby and income_measure
    if groupby == 'weighted_deciles':
        pdf = add_quantile_bins(res, income_measure, 10)
    elif groupby == 'standard_income_bins':
        pdf = add_income_bins(res, income_measure, bin_type='standard')
    elif groupby == 'large_income_bins':
        pdf = add_income_bins(res, income_measure, bin_type='tpc')
    elif groupby == 'small_income_bins':
        pdf = add_income_bins(res, income_measure, bin_type='soi')
    # construct weighted_sum table
    gpdf = pdf.groupby('bins', as_index=False)
    dist_table = stat_dataframe(gpdf)
    # append sum row
    row = get_sums(dist_table)[dist_table.columns]
    dist_table = dist_table.append(row)
    # replace bottom decile row with non-positive and positive rows
    if groupby == 'weighted_deciles' and pdf[income_measure].min() <= 0:
        pdf = gpdf.get_group(1)  # bottom decile as its own DataFrame
        pdf = copy.deepcopy(pdf)  # eliminates Pandas warning in pd.cut()
        pdf['bins'] = pd.cut(pdf[income_measure],
                             bins=[-9e99, -1e-9, 1e-9, 9e99],
                             labels=[1, 2, 3])
        gpdfx = pdf.groupby('bins', as_index=False)
        rows = stat_dataframe(gpdfx)
        dist_table = pd.concat([rows, dist_table.iloc[1:11]])
    # append top-decile-detail rows
    if groupby == 'weighted_deciles':
        pdf = gpdf.get_group(10)  # top decile as its own DataFrame
        pdf = add_quantile_bins(copy.deepcopy(pdf), income_measure, 10)
        pdf['bins'].replace(to_replace=[1, 2, 3, 4, 5],
                            value=[0, 0, 0, 0, 0], inplace=True)
        pdf['bins'].replace(to_replace=[6, 7, 8, 9],
                            value=[1, 1, 1, 1], inplace=True)
        pdf['bins'].replace(to_replace=[10], value=[2], inplace=True)
        gpdfx = pdf.groupby('bins', as_index=False)
        rows = stat_dataframe(gpdfx)
        dist_table = dist_table.append(rows, ignore_index=True)
    # optionally construct weighted_avg table
    if result_type == 'weighted_avg':
        for col in DIST_TABLE_COLUMNS:
            if col != 's006':
                dist_table[col] /= dist_table['s006']
    # set print display format for float table elements
    pd.options.display.float_format = '{:8,.0f}'.format
    # ensure dist_table columns are in correct order
    assert dist_table.columns.values.tolist() == DIST_TABLE_COLUMNS
    # add row names to table if using weighted_deciles or standard_income_bins
    if groupby == 'weighted_deciles':
        rownames = DECILE_ROW_NAMES
    elif groupby == 'standard_income_bins':
        rownames = STANDARD_ROW_NAMES
    else:
        rownames = None
    if rownames:
        assert len(dist_table.index) == len(rownames)
        dist_table.index = rownames
    # return table as Pandas DataFrame
    return dist_table


def create_difference_table(vdf1, vdf2, groupby, income_measure, tax_to_diff):
    """
    Get results from two different vdf, construct tax difference results,
    and return the difference statistics as a table.

    Parameters
    ----------
    vdf1 : Pandas DataFrame object including columns in the DIFF_VARIABLES
           list drawn from a baseline Calculator object using the
           Calculator.dataframe method

    vdf2 : Pandas DataFrame object including columns in the DIFF_VARIABLES
           list drawn from a baseline Calculator object using the
           Calculator.dataframe method

    groupby : String object
        options for input: 'weighted_deciles', 'standard_income_bins',
                           'large_income_bins', 'small_income_bins';
        determines how the columns in the resulting Pandas DataFrame are sorted
    NOTE: when groupby is 'weighted_deciles', the returned table has three
          extra rows containing top-decile detail consisting of statistics
          for the 0.90-0.95 quantile range (bottom half of top decile),
          for the 0.95-0.99 quantile range, and
          for the 0.99-1.00 quantile range (top one percent); and the
          returned table splits the bottom decile into filing units with
<<<<<<< HEAD
          negative, zero, and positive values of the specified income_measure.
=======
          negative (denoted by a 0-10n row label),
          zero (denoted by a 0-10z row label), and
          positive (denoted by a 0-10p row label) values of the
          specified income_measure.
>>>>>>> 2b0e153d

    income_measure : String object
        options for input: 'expanded_income', 'c00100'(AGI)
        specifies statistic used to place filing units in bins or deciles

    tax_to_diff : String object
        options for input: 'iitax', 'payrolltax', 'combined'
        specifies which tax to difference

    Returns
    -------
    difference table as a Pandas DataFrame, with DIFF_TABLE_COLUMNS and
    groupby rows, where the rows run from lowest bin/decile to the highest
    followed by a sums row with the top-decile detail in an additional three
    rows following the sums row
    """
    # pylint: disable=too-many-statements
    # nested function that actually creates the difference table
    def diff_table_stats(res2, groupby, income_measure):
        """
        Return new Pandas DataFrame containing difference table statistics
        based on grouped values of specified col_name in the specified res2.

        res2: reform difference results Pandas DataFrame
        groupby: string naming type of bins
        income_measure: string naming column used to create res2 bins
        """
        # pylint: disable=too-many-locals
        def stat_dataframe(gpdf):
            """
            Nested function that returns statistics DataFrame derived from gpdf
            """
            def weighted_share_of_total(gpdf, colname, total):
                """
                Nested function that returns the ratio of the
                weighted_sum(pdf, colname) and specified total
                """
                return weighted_sum(gpdf, colname) / (total + EPSILON)
            # main logic of stat_dataframe function
            # construct basic stat_dataframe columns
            sdf = pd.DataFrame()
            sdf['count'] = gpdf.apply(weighted_count)
            sdf['tax_cut'] = gpdf.apply(weighted_count_lt_zero, 'tax_diff')
            sdf['perc_cut'] = gpdf.apply(weighted_perc_cut, 'tax_diff')
            sdf['tax_inc'] = gpdf.apply(weighted_count_gt_zero, 'tax_diff')
            sdf['perc_inc'] = gpdf.apply(weighted_perc_inc, 'tax_diff')
            sdf['mean'] = gpdf.apply(weighted_mean, 'tax_diff')
            sdf['tot_change'] = gpdf.apply(weighted_sum, 'tax_diff')
            wtotal = (res2['tax_diff'] * res2['s006']).sum()
            sdf['share_of_change'] = gpdf.apply(weighted_share_of_total,
                                                'tax_diff', wtotal)
            res2['afinc1'] = res1['aftertax_income']
            res2['afinc2'] = res2['aftertax_income']
            sdf['atinc1'] = gpdf.apply(weighted_sum, 'atinc1')
            sdf['atinc2'] = gpdf.apply(weighted_sum, 'atinc2')
            sdf['ubi'] = gpdf.apply(weighted_sum, 'ubi')
            sdf['benefit_cost_total'] = gpdf.apply(weighted_sum,
                                                   'benefit_cost_total')
            sdf['benefit_value_total'] = gpdf.apply(weighted_sum,
                                                    'benefit_value_total')
            return sdf

        # main logic of diff_table_stats function
        # calculate whole-sample perc_cut and perc_inc statistics
        sums_perc_cut = weighted_perc_cut(res2, 'tax_diff')
        sums_perc_inc = weighted_perc_inc(res2, 'tax_diff')
        # add bin column to res2 given specified groupby and income_measure
        if groupby == 'weighted_deciles':
            pdf = add_quantile_bins(res2, income_measure, 10)
        elif groupby == 'standard_income_bins':
            pdf = add_income_bins(res2, income_measure, bin_type='standard')
        elif groupby == 'large_income_bins':
            pdf = add_income_bins(res2, income_measure, bin_type='tpc')
        elif groupby == 'small_income_bins':
            pdf = add_income_bins(res2, income_measure, bin_type='soi')
        # create grouped Pandas DataFrame
        gpdf = pdf.groupby('bins', as_index=False)
        # create difference table statistics from gpdf in a new DataFrame
        diffs_without_sums = stat_dataframe(gpdf)
        # calculate sums row
        row = get_sums(diffs_without_sums)[diffs_without_sums.columns]
        row['mean'] = 0
        if row['count'] > 0:
            row['mean'] = row['tot_change'] / row['count']
        row['perc_cut'] = sums_perc_cut
        row['perc_inc'] = sums_perc_inc
        row['share_of_change'] = 1.0  # avoid rounding error
        diffs = diffs_without_sums.append(row)
        # replace bottom decile row with non-positive and positive rows
        if groupby == 'weighted_deciles' and pdf[income_measure].min() <= 0:
            pdf = gpdf.get_group(1)  # bottom decile as its own DataFrame
            pdf = copy.deepcopy(pdf)  # eliminates Pandas warning in pd.cut()
            pdf['bins'] = pd.cut(pdf[income_measure],
                                 bins=[-9e99, -1e-9, 1e-9, 9e99],
                                 labels=[1, 2, 3])
            gpdfx = pdf.groupby('bins', as_index=False)
            rows = stat_dataframe(gpdfx)
            diffs = pd.concat([rows, diffs.iloc[1:11]])
        # append top-decile-detail rows
        if groupby == 'weighted_deciles':
            pdf = gpdf.get_group(10)  # top decile as its own DataFrame
            pdf = add_quantile_bins(copy.deepcopy(pdf), income_measure, 10)
            # TODO: following statement generates this IGNORED error:
            # ValueError: Buffer dtype mismatch,
            #             expected 'Python object' but got 'long'
            # Exception ValueError: "Buffer dtype mismatch,
            #              expected 'Python object' but got 'long'"
            #              in 'pandas._libs.lib.is_bool_array' ignored
            #                                                  ^^^^^^^
            # It is hoped that Pandas PR#18252, which is scheduled for
            # inclusion in Pandas version 0.23.0 (Apr 2018), will fix this.
            # See discussion at the following URL:
            # https://github.com/pandas-dev/pandas/issues/19037
            pdf['bins'].replace(to_replace=[1, 2, 3, 4, 5],
                                value=[0, 0, 0, 0, 0], inplace=True)
            pdf['bins'].replace(to_replace=[6, 7, 8, 9],
                                value=[1, 1, 1, 1], inplace=True)
            pdf['bins'].replace(to_replace=[10], value=[2], inplace=True)
            gpdf = pdf.groupby('bins', as_index=False)
            sdf = stat_dataframe(gpdf)
            diffs = diffs.append(sdf, ignore_index=True)
        return diffs
    # main logic of create_difference_table
    assert isinstance(vdf1, pd.DataFrame)
    assert isinstance(vdf2, pd.DataFrame)
    assert (groupby == 'weighted_deciles' or
            groupby == 'standard_income_bins' or
            groupby == 'large_income_bins' or
            groupby == 'small_income_bins')
    assert (income_measure == 'expanded_income' or
            income_measure == 'c00100')
    assert income_measure in vdf1
    assert (tax_to_diff == 'iitax' or
            tax_to_diff == 'payrolltax' or
            tax_to_diff == 'combined')
    res1 = copy.deepcopy(vdf1)
    res2 = copy.deepcopy(vdf2)
    baseline_income_measure = income_measure + '_baseline'
    res2[baseline_income_measure] = res1[income_measure]
    res2['tax_diff'] = res2[tax_to_diff] - res1[tax_to_diff]
    res2['atinc1'] = res1['aftertax_income']
    res2['atinc2'] = res2['aftertax_income']
    diffs = diff_table_stats(res2, groupby, baseline_income_measure)
    diffs['pc_aftertaxinc'] = (diffs['atinc2'] / diffs['atinc1']) - 1.0
    # delete intermediate atinc1 and atinc2 columns
    del diffs['atinc1']
    del diffs['atinc2']
    # convert some columns to percentages
    percent_columns = ['perc_inc', 'perc_cut',
                       'share_of_change', 'pc_aftertaxinc']
    for col in percent_columns:
        diffs[col] *= 100.0
    # set print display format for float table elements
    pd.options.display.float_format = '{:10,.2f}'.format
    # ensure diffs columns are in correct order
    assert diffs.columns.values.tolist() == DIFF_TABLE_COLUMNS
    # add row names to table if using weighted_deciles or standard_income_bins
    if groupby == 'weighted_deciles':
        rownames = DECILE_ROW_NAMES
    elif groupby == 'standard_income_bins':
        rownames = STANDARD_ROW_NAMES
    else:
        rownames = None
    if rownames:
        assert len(diffs.index) == len(rownames)
        diffs.index = rownames
    # return table as Pandas DataFrame
    return diffs


def create_diagnostic_table(vdf, year):
    """
    Extract single-year diagnostic table from Pandas DataFrame object
    derived from a Calculator object using the dataframe(DIST_VARIABLES)
    method.

    Parameters
    ----------
    vdf : Pandas DataFrame object containing the variables

    year : calendar year for which variables were drawn from Calculator object

    Returns
    -------
    Pandas DataFrame object containing the diagnostic table
    """
    # pylint: disable=too-many-statements
    def diagnostic_table_odict(recs):
        """
        Nested function that extracts diagnostic table dictionary from
        the specified Pandas DataFrame object, vdf.

        Parameters
        ----------
        vdf : Pandas DataFrame object containing the variables

        Returns
        -------
        ordered dictionary of variable names and aggregate weighted values
        """
        # aggregate weighted values expressed in millions or billions
        in_millions = 1.0e-6
        in_billions = 1.0e-9
        odict = collections.OrderedDict()
        # total number of filing units
        wghts = vdf['s006']
        odict['Returns (#m)'] = wghts.sum() * in_millions
        # adjusted gross income
        agi = vdf['c00100']
        odict['AGI ($b)'] = (agi * wghts).sum() * in_billions
        # number of itemizers
        num = (wghts[(vdf['c04470'] > 0.) & (agi > 0.)].sum())
        odict['Itemizers (#m)'] = num * in_millions
        # itemized deduction
        ided1 = vdf['c04470'] * wghts
        val = ided1[vdf['c04470'] > 0.].sum()
        odict['Itemized Deduction ($b)'] = val * in_billions
        # number of standard deductions
        num = wghts[(vdf['standard'] > 0.) & (agi > 0.)].sum()
        odict['Standard Deduction Filers (#m)'] = num * in_millions
        # standard deduction
        sded1 = recs.standard * wghts
        val = sded1[(vdf['standard'] > 0.) & (agi > 0.)].sum()
        odict['Standard Deduction ($b)'] = val * in_billions
        # personal exemption
        val = (vdf['c04600'] * wghts)[agi > 0.].sum()
        odict['Personal Exemption ($b)'] = val * in_billions
        # taxable income
        val = (vdf['c04800'] * wghts).sum()
        odict['Taxable Income ($b)'] = val * in_billions
        # regular tax liability
        val = (vdf['taxbc'] * wghts).sum()
        odict['Regular Tax ($b)'] = val * in_billions
        # AMT taxable income
        odict['AMT Income ($b)'] = ((vdf['c62100'] * wghts).sum() *
                                    in_billions)
        # total AMT liability
        odict['AMT Liability ($b)'] = ((vdf['c09600'] * wghts).sum() *
                                       in_billions)
        # number of people paying AMT
        odict['AMT Filers (#m)'] = (wghts[vdf['c09600'] > 0.].sum() *
                                    in_millions)
        # tax before credits
        val = (vdf['c05800'] * wghts).sum()
        odict['Tax before Credits ($b)'] = val * in_billions
        # refundable credits
        val = (vdf['refund'] * wghts).sum()
        odict['Refundable Credits ($b)'] = val * in_billions
        # nonrefundable credits
        val = (vdf['c07100'] * wghts).sum()
        odict['Nonrefundable Credits ($b)'] = val * in_billions
        # reform surtaxes (part of federal individual income tax liability)
        val = (vdf['surtax'] * wghts).sum()
        odict['Reform Surtaxes ($b)'] = val * in_billions
        # other taxes on Form 1040
        val = (vdf['othertaxes'] * wghts).sum()
        odict['Other Taxes ($b)'] = val * in_billions
        # federal individual income tax liability
        val = (vdf['iitax'] * wghts).sum()
        odict['Ind Income Tax ($b)'] = val * in_billions
        # OASDI+HI payroll tax liability (including employer share)
        val = (vdf['payrolltax'] * wghts).sum()
        odict['Payroll Taxes ($b)'] = val * in_billions
        # combined income and payroll tax liability
        val = (vdf['combined'] * wghts).sum()
        odict['Combined Liability ($b)'] = val * in_billions
        # number of tax units with non-positive income tax liability
        num = (wghts[vdf['iitax'] <= 0]).sum()
        odict['With Income Tax <= 0 (#m)'] = num * in_millions
        # number of tax units with non-positive combined tax liability
        num = (wghts[vdf['combined'] <= 0]).sum()
        odict['With Combined Tax <= 0 (#m)'] = num * in_millions
        return odict
    # tabulate diagnostic table
    odict = diagnostic_table_odict(vdf)
    pdf = pd.DataFrame(data=odict, index=[year], columns=odict.keys())
    pdf = pdf.transpose()
    pd.options.display.float_format = '{:8,.1f}'.format
    return pdf


def mtr_graph_data(vdf, year,
                   mars='ALL',
                   mtr_measure='combined',
                   mtr_variable='e00200p',
                   alt_e00200p_text='',
                   mtr_wrt_full_compen=False,
                   income_measure='expanded_income',
                   dollar_weighting=False):
    """
    Prepare marginal tax rate data needed by xtr_graph_plot utility function.

    Parameters
    ----------
    vdf : a Pandas DataFrame object containing variables and marginal tax rates
        (See Calculator.mtr_graph method for required elements of vdf.)

    year : integer
        specifies calendar year of the data in vdf

    mars : integer or string
        specifies which filing status subgroup to show in the graph

        - 'ALL': include all filing units in sample

        - 1: include only single filing units

        - 2: include only married-filing-jointly filing units

        - 3: include only married-filing-separately filing units

        - 4: include only head-of-household filing units

    mtr_measure : string
        specifies which marginal tax rate to show on graph's y axis

        - 'itax': marginal individual income tax rate

        - 'ptax': marginal payroll tax rate

        - 'combined': sum of marginal income and payroll tax rates

    mtr_variable : string
        any string in the Calculator.VALID_MTR_VARS set
        specifies variable to change in order to compute marginal tax rates

    alt_e00200p_text : string
        text to use in place of mtr_variable when mtr_variable is 'e00200p';
        if empty string then use 'e00200p'

    mtr_wrt_full_compen : boolean
        see documentation of Calculator.mtr() argument wrt_full_compensation
        (value has an effect only if mtr_variable is 'e00200p')

    income_measure : string
        specifies which income variable to show on the graph's x axis

        - 'wages': wage and salary income (e00200)

        - 'agi': adjusted gross income, AGI (c00100)

        - 'expanded_income': sum of AGI, non-taxable interest income,
          non-taxable social security benefits, and employer share of
          FICA taxes.

    dollar_weighting : boolean
        False implies both income_measure percentiles on x axis and
        mtr values for each percentile on the y axis are computed
        without using dollar income_measure weights (just sampling weights);
        True implies both income_measure percentiles on x axis and
        mtr values for each percentile on the y axis are computed
        using dollar income_measure weights (in addition to sampling weights).
        Specifying True produces a graph x axis that shows income_measure
        (not filing unit) percentiles.

    Returns
    -------
    dictionary object suitable for passing to xtr_graph_plot utility function
    """
    # pylint: disable=too-many-arguments,too-many-statements
    # pylint: disable=too-many-locals,too-many-branches
    # check validity of function arguments
    # . . check income_measure value
    weighting_function = weighted_mean
    if income_measure == 'wages':
        income_var = 'e00200'
        income_str = 'Wage'
        if dollar_weighting:
            weighting_function = wage_weighted
    elif income_measure == 'agi':
        income_var = 'c00100'
        income_str = 'AGI'
        if dollar_weighting:
            weighting_function = agi_weighted
    elif income_measure == 'expanded_income':
        income_var = 'expanded_income'
        income_str = 'Expanded-Income'
        if dollar_weighting:
            weighting_function = expanded_income_weighted
    else:
        msg = ('income_measure="{}" is neither '
               '"wages", "agi", nor "expanded_income"')
        raise ValueError(msg.format(income_measure))
    # . . check mars value
    if isinstance(mars, six.string_types):
        if mars != 'ALL':
            msg = 'string value of mars="{}" is not "ALL"'
            raise ValueError(msg.format(mars))
    elif isinstance(mars, int):
        if mars < 1 or mars > 4:
            msg = 'integer mars="{}" is not in [1,4] range'
            raise ValueError(msg.format(mars))
    else:
        msg = 'mars="{}" is neither a string nor an integer'
        raise ValueError(msg.format(mars))
    # . . check mars value if mtr_variable is e00200s
    if mtr_variable == 'e00200s' and mars != 2:
        msg = 'mtr_variable == "e00200s" but mars != 2'
        raise ValueError(msg)
    # . . check mtr_measure value
    if mtr_measure == 'itax':
        mtr_str = 'Income-Tax'
    elif mtr_measure == 'ptax':
        mtr_str = 'Payroll-Tax'
    elif mtr_measure == 'combined':
        mtr_str = 'Income+Payroll-Tax'
    else:
        msg = ('mtr_measure="{}" is neither '
               '"itax" nor "ptax" nor "combined"')
        raise ValueError(msg.format(mtr_measure))
    # . . check vdf
    assert isinstance(vdf, pd.DataFrame)
    # create 'bins' column given specified income_var and dollar_weighting
    dfx = add_quantile_bins(vdf, income_var, 100,
                            weight_by_income_measure=dollar_weighting)
    # split dfx into groups specified by 'bins' column
    gdfx = dfx.groupby('bins', as_index=False)
    # apply the weighting_function to percentile-grouped mtr values
    mtr1_series = gdfx.apply(weighting_function, 'mtr1')
    mtr2_series = gdfx.apply(weighting_function, 'mtr2')
    # construct DataFrame containing the two mtr?_series
    lines = pd.DataFrame()
    lines['base'] = mtr1_series
    lines['reform'] = mtr2_series
    # construct dictionary containing merged data and auto-generated labels
    data = dict()
    data['lines'] = lines
    if dollar_weighting:
        income_str = 'Dollar-weighted {}'.format(income_str)
        mtr_str = 'Dollar-weighted {}'.format(mtr_str)
    data['ylabel'] = '{} MTR'.format(mtr_str)
    xlabel_str = 'Baseline {} Percentile'.format(income_str)
    if mars != 'ALL':
        xlabel_str = '{} for MARS={}'.format(xlabel_str, mars)
    data['xlabel'] = xlabel_str
    var_str = '{}'.format(mtr_variable)
    if mtr_variable == 'e00200p' and alt_e00200p_text != '':
        var_str = '{}'.format(alt_e00200p_text)
    if mtr_variable == 'e00200p' and mtr_wrt_full_compen:
        var_str = '{} wrt full compensation'.format(var_str)
    title_str = 'Mean Marginal Tax Rate for {} by Income Percentile'
    title_str = title_str.format(var_str)
    if mars != 'ALL':
        title_str = '{} for MARS={}'.format(title_str, mars)
    title_str = '{} for {}'.format(title_str, year)
    data['title'] = title_str
    return data


def atr_graph_data(vdf, year,
                   mars='ALL',
                   atr_measure='combined'):
    """
    Prepare average tax rate data needed by xtr_graph_plot utility function.

    Parameters
    ----------
    vdf : a Pandas DataFrame object containing variables and tax liabilities
        (See Calculator.atr_graph method for required elements of vdf.)

    year : integer
        specifies calendar year of the data in vdf

    mars : integer or string
        specifies which filing status subgroup to show in the graph

        - 'ALL': include all filing units in sample

        - 1: include only single filing units

        - 2: include only married-filing-jointly filing units

        - 3: include only married-filing-separately filing units

        - 4: include only head-of-household filing units

    atr_measure : string
        specifies which average tax rate to show on graph's y axis

        - 'itax': average individual income tax rate

        - 'ptax': average payroll tax rate

        - 'combined': sum of average income and payroll tax rates

    Returns
    -------
    dictionary object suitable for passing to xtr_graph_plot utility function
    """
    # pylint: disable=too-many-locals,too-many-statements
    # check validity of function arguments
    # . . check mars value
    if isinstance(mars, six.string_types):
        if mars != 'ALL':
            msg = 'string value of mars="{}" is not "ALL"'
            raise ValueError(msg.format(mars))
    elif isinstance(mars, int):
        if mars < 1 or mars > 4:
            msg = 'integer mars="{}" is not in [1,4] range'
            raise ValueError(msg.format(mars))
    else:
        msg = 'mars="{}" is neither a string nor an integer'
        raise ValueError(msg.format(mars))
    # . . check atr_measure value
    if atr_measure == 'combined':
        atr_str = 'Income+Payroll-Tax'
    elif atr_measure == 'itax':
        atr_str = 'Income-Tax'
    elif atr_measure == 'ptax':
        atr_str = 'Payroll-Tax'
    else:
        msg = ('atr_measure="{}" is neither '
               '"itax" nor "ptax" nor "combined"')
        raise ValueError(msg.format(atr_measure))
    # . . check vdf object
    assert isinstance(vdf, pd.DataFrame)
    # determine last bin that contains non-positive expanded_income values
    weights = vdf['s006']
    nonpos = np.array(vdf['expanded_income'] <= 0, dtype=bool)
    nonpos_frac = weights[nonpos].sum() / weights.sum()
    num_bins_with_nonpos = int(math.ceil(100 * nonpos_frac))
    # create 'bins' column
    dfx = add_quantile_bins(vdf, 'expanded_income', 100)
    # specify which 'bins' are included
    include = [0] * num_bins_with_nonpos + [1] * (100 - num_bins_with_nonpos)
    included = np.array(include, dtype=bool)
    # split dfx into groups specified by 'bins' column
    gdfx = dfx.groupby('bins', as_index=False)
    # apply weighted_mean function to percentile-grouped values
    avginc_series = gdfx.apply(weighted_mean, 'expanded_income')
    avgtax1_series = gdfx.apply(weighted_mean, 'tax1')
    avgtax2_series = gdfx.apply(weighted_mean, 'tax2')
    # compute average tax rates for each included income percentile
    atr1_series = np.zeros_like(avginc_series)
    atr1_series[included] = avgtax1_series[included] / avginc_series[included]
    atr2_series = np.zeros_like(avginc_series)
    atr2_series[included] = avgtax2_series[included] / avginc_series[included]
    # construct DataFrame containing the two atr?_series
    lines = pd.DataFrame()
    lines['base'] = atr1_series
    lines['reform'] = atr2_series
    # include only percentiles with average income no less than min_avginc
    lines = lines[included]
    # construct dictionary containing plot lines and auto-generated labels
    data = dict()
    data['lines'] = lines
    data['ylabel'] = '{} Average Tax Rate'.format(atr_str)
    xlabel_str = 'Baseline Expanded-Income Percentile'
    if mars != 'ALL':
        xlabel_str = '{} for MARS={}'.format(xlabel_str, mars)
    data['xlabel'] = xlabel_str
    title_str = 'Average Tax Rate by Income Percentile'
    if mars != 'ALL':
        title_str = '{} for MARS={}'.format(title_str, mars)
    title_str = '{} for {}'.format(title_str, year)
    data['title'] = title_str
    return data


def xtr_graph_plot(data,
                   width=850,
                   height=500,
                   xlabel='',
                   ylabel='',
                   title='',
                   legendloc='bottom_right'):
    """
    Plot marginal/average tax rate graph using data returned from either the
    mtr_graph_data function or the atr_graph_data function.

    Parameters
    ----------
    data : dictionary object returned from ?tr_graph_data() utility function

    width : integer
        width of plot expressed in pixels

    height : integer
        height of plot expressed in pixels

    xlabel : string
        x-axis label; if '', then use label generated by ?tr_graph_data

    ylabel : string
        y-axis label; if '', then use label generated by ?tr_graph_data

    title : string
        graph title; if '', then use title generated by ?tr_graph_data

    legendloc : string
        options: 'top_right', 'top_left', 'bottom_left', 'bottom_right'
        specifies location of the legend in the plot

    Returns
    -------
    bokeh.plotting figure object containing a raster graphics plot

    Notes
    -----
    USAGE EXAMPLE::

      gdata = mtr_graph_data(...)
      gplot = xtr_graph_plot(gdata)

    THEN when working interactively in a Python notebook::

      bp.show(gplot)

    OR when executing script using Python command-line interpreter::

      bio.output_file('graph-name.html', title='?TR by Income Percentile')
      bio.show(gplot)  [OR bio.save(gplot) WILL JUST WRITE FILE TO DISK]

    WILL VISUALIZE GRAPH IN BROWSER AND WRITE GRAPH TO SPECIFIED HTML FILE

    To convert the visualized graph into a PNG-formatted file, click on
    the "Save" icon on the Toolbar (located in the top-right corner of
    the visualized graph) and a PNG-formatted file will written to your
    Download directory.

    The ONLY output option the bokeh.plotting figure has is HTML format,
    which (as described above) can be converted into a PNG-formatted
    raster graphics file.  There is no option to make the bokeh.plotting
    figure generate a vector graphics file such as an EPS file.
    """
    # pylint: disable=too-many-arguments
    if title == '':
        title = data['title']
    fig = bp.figure(plot_width=width, plot_height=height, title=title)
    fig.title.text_font_size = '12pt'
    lines = data['lines']
    fig.line(lines.index, lines.base,
             line_color='blue', line_width=3, legend='Baseline')
    fig.line(lines.index, lines.reform,
             line_color='red', line_width=3, legend='Reform')
    fig.circle(0, 0, visible=False)  # force zero to be included on y axis
    if xlabel == '':
        xlabel = data['xlabel']
    fig.xaxis.axis_label = xlabel
    fig.xaxis.axis_label_text_font_size = '12pt'
    fig.xaxis.axis_label_text_font_style = 'normal'
    if ylabel == '':
        ylabel = data['ylabel']
    fig.yaxis.axis_label = ylabel
    fig.yaxis.axis_label_text_font_size = '12pt'
    fig.yaxis.axis_label_text_font_style = 'normal'
    fig.legend.location = legendloc
    fig.legend.label_text_font = 'times'
    fig.legend.label_text_font_style = 'italic'
    fig.legend.label_width = 2
    fig.legend.label_height = 2
    fig.legend.label_standoff = 2
    fig.legend.glyph_width = 14
    fig.legend.glyph_height = 14
    fig.legend.spacing = 5
    fig.legend.padding = 5
    return fig


def pch_graph_data(vdf, year):
    """
    Prepare percentage change in after-tax expanded income data needed by
    pch_graph_plot utility function.

    Parameters
    ----------
    vdf : a Pandas DataFrame object containing variables
        (See Calculator.pch_graph method for required elements of vdf.)

    year : integer
        specifies calendar year of the data in vdf

    Returns
    -------
    dictionary object suitable for passing to pch_graph_plot utility function
    """
    # pylint: disable=too-many-locals
    # check validity of function arguments
    assert isinstance(vdf, pd.DataFrame)
    # determine last bin that contains non-positive expanded_income values
    weights = vdf['s006']
    nonpos = np.array(vdf['expanded_income'] <= 0, dtype=bool)
    nonpos_frac = weights[nonpos].sum() / weights.sum()
    num_bins_with_nonpos = int(math.ceil(100 * nonpos_frac))
    # create 'bins' column
    dfx = add_quantile_bins(vdf, 'expanded_income', 100)
    # specify which 'bins' are included
    include = [0] * num_bins_with_nonpos + [1] * (100 - num_bins_with_nonpos)
    included = np.array(include, dtype=bool)
    # split dfx into groups specified by 'bins' column
    gdfx = dfx.groupby('bins', as_index=False)
    # apply weighted_mean function to percentile-grouped values
    avginc_series = gdfx.apply(weighted_mean, 'expanded_income')
    change_series = gdfx.apply(weighted_mean, 'chg_aftinc')
    # compute percentage change statistic each included income percentile
    pch_series = np.zeros_like(avginc_series)
    pch_series[included] = change_series[included] / avginc_series[included]
    # construct DataFrame containing the pch_series expressed as percent
    line = pd.DataFrame()
    line['pch'] = pch_series * 100
    # include only percentiles with average income no less than min_avginc
    line = line[included]
    # construct dictionary containing plot line and auto-generated labels
    data = dict()
    data['line'] = line
    data['ylabel'] = 'Change in After-Tax Expanded Income'
    data['xlabel'] = 'Baseline Expanded-Income Percentile'
    title_str = ('Percentage Change in After-Tax Expanded Income '
                 'by Income Percentile')
    title_str = '{} for {}'.format(title_str, year)
    data['title'] = title_str
    return data


def pch_graph_plot(data,
                   width=850,
                   height=500,
                   xlabel='',
                   ylabel='',
                   title=''):
    """
    Plot percentage change in after-tax expanded income using data returned
    from the pch_graph_data function.

    Parameters
    ----------
    data : dictionary object returned from ?tr_graph_data() utility function

    width : integer
        width of plot expressed in pixels

    height : integer
        height of plot expressed in pixels

    xlabel : string
        x-axis label; if '', then use label generated by pch_graph_data

    ylabel : string
        y-axis label; if '', then use label generated by pch_graph_data

    title : string
        graph title; if '', then use title generated by pch_graph_data

    Returns
    -------
    bokeh.plotting figure object containing a raster graphics plot

    Notes
    -----
    See Notes to xtr_graph_plot function.
    """
    # pylint: disable=too-many-arguments
    if title == '':
        title = data['title']
    fig = bp.figure(plot_width=width, plot_height=height, title=title)
    fig.title.text_font_size = '12pt'
    fig.line(data['line'].index, data['line'].pch,
             line_color='blue', line_width=3)
    fig.circle(0, 0, visible=False)  # force zero to be included on y axis
    zero_grid_line_range = range(0, 101)
    zero_grid_line_height = [0] * len(zero_grid_line_range)
    fig.line(zero_grid_line_range, zero_grid_line_height,
             line_color='black', line_width=1)
    if xlabel == '':
        xlabel = data['xlabel']
    fig.xaxis.axis_label = xlabel
    fig.xaxis.axis_label_text_font_size = '12pt'
    fig.xaxis.axis_label_text_font_style = 'normal'
    if ylabel == '':
        ylabel = data['ylabel']
    fig.yaxis.axis_label = ylabel
    fig.yaxis.axis_label_text_font_size = '12pt'
    fig.yaxis.axis_label_text_font_style = 'normal'
    fig.yaxis[0].formatter = PrintfTickFormatter(format='%+.1f%%')
    return fig


def write_graph_file(figure, filename, title):
    """
    Write HTML file named filename containing figure.
    The title is the text displayed in the browser tab.

    Parameters
    ----------
    figure : bokeh.plotting figure object

    filename : string
        name of HTML file to which figure is written; should end in .html

    title : string
        text displayed in browser tab when HTML file is displayed in browser

    Returns
    -------
    Nothing
    """
    delete_file(filename)  # work around annoying 'already exists' bokeh msg
    bio.output_file(filename=filename, title=title)
    bio.save(figure)


def isoelastic_utility_function(consumption, crra, cmin):
    """
    Calculate and return utility of consumption.

    Parameters
    ----------
    consumption : float
      consumption for a filing unit

    crra : non-negative float
      constant relative risk aversion parameter

    cmin : positive float
      consumption level below which marginal utility is assumed to be constant

    Returns
    -------
    utility of consumption
    """
    if consumption >= cmin:
        if crra == 1.0:
            return math.log(consumption)
        return math.pow(consumption, (1.0 - crra)) / (1.0 - crra)
    else:  # if consumption < cmin
        if crra == 1.0:
            tu_at_cmin = math.log(cmin)
        else:
            tu_at_cmin = math.pow(cmin, (1.0 - crra)) / (1.0 - crra)
        mu_at_cmin = math.pow(cmin, -crra)
        tu_at_c = tu_at_cmin + mu_at_cmin * (consumption - cmin)
        return tu_at_c


def expected_utility(consumption, probability, crra, cmin):
    """
    Calculate and return expected utility of consumption.

    Parameters
    ----------
    consumption : numpy array
      consumption for each filing unit

    probability : numpy array
      samplying probability of each filing unit

    crra : non-negative float
      constant relative risk aversion parameter of isoelastic utility function

    cmin : positive float
      consumption level below which marginal utility is assumed to be constant

    Returns
    -------
    expected utility of consumption array
    """
    utility = consumption.apply(isoelastic_utility_function,
                                args=(crra, cmin,))
    return np.inner(utility, probability)


def certainty_equivalent(exputil, crra, cmin):
    """
    Calculate and return certainty-equivalent of exputil of consumption
    assuming an isoelastic utility function with crra and cmin as parameters.

    Parameters
    ----------
    exputil : float
      expected utility value

    crra : non-negative float
      constant relative risk aversion parameter of isoelastic utility function

    cmin : positive float
      consumption level below which marginal utility is assumed to be constant

    Returns
    -------
    certainty-equivalent of specified expected utility, exputil
    """
    if crra == 1.0:
        tu_at_cmin = math.log(cmin)
    else:
        tu_at_cmin = math.pow(cmin, (1.0 - crra)) / (1.0 - crra)
    if exputil >= tu_at_cmin:
        if crra == 1.0:
            return math.exp(exputil)
        return math.pow((exputil * (1.0 - crra)), (1.0 / (1.0 - crra)))
    mu_at_cmin = math.pow(cmin, -crra)
    return ((exputil - tu_at_cmin) / mu_at_cmin) + cmin


def ce_aftertax_expanded_income(df1, df2,
                                custom_params=None,
                                require_no_agg_tax_change=True):
    """
    Return dictionary that contains certainty-equivalent of the
    expected utility of after-tax expanded income computed for
    several constant-relative-risk-aversion parameter values
    for each of two Pandas DataFrame objects: df1, which represents
    the pre-reform situation, and df2, which represents the
    post-reform situation.  Both DataFrame objects must contain
    's006', 'combined', and 'expanded_income' columns.

    IMPORTANT NOTES: These normative welfare calculations are very simple.
    It is assumed that utility is a function of only consumption, and that
    consumption is equal to after-tax income.  This means that any assumed
    behavioral responses that change work effort will not affect utility via
    the correpsonding change in leisure.  And any saving response to changes
    in after-tax income do not affect consumption.

    The cmin value is the consumption level below which marginal utility
    is considered to be constant.  This allows the handling of filing units
    with very low or even negative after-tax expanded income in the
    expected-utility and certainty-equivalent calculations.
    """
    # pylint: disable=too-many-locals
    # check consistency of the two DataFrame objects
    assert isinstance(df1, pd.DataFrame)
    assert isinstance(df2, pd.DataFrame)
    assert df1.shape == df2.shape
    # specify utility function parameters
    if custom_params:
        crras = custom_params['crra_list']
        for crra in crras:
            assert crra >= 0
        cmin = custom_params['cmin_value']
        assert cmin > 0
    else:
        crras = [0, 1, 2, 3, 4]
        cmin = 1000
    # compute aggregate combined tax revenue and aggregate after-tax income
    billion = 1.0e-9
    cedict = dict()
    cedict['tax1'] = weighted_sum(df1, 'combined') * billion
    cedict['tax2'] = weighted_sum(df2, 'combined') * billion
    if require_no_agg_tax_change:
        diff = cedict['tax2'] - cedict['tax1']
        if abs(diff) >= 0.0005:
            msg = 'Aggregate taxes not equal when required_... arg is True:'
            msg += '\n            taxes1= {:9.3f}'
            msg += '\n            taxes2= {:9.3f}'
            msg += '\n            txdiff= {:9.3f}'
            msg += ('\n(adjust _LST or other parameter to bracket txdiff=0 '
                    'and then interpolate)')
            raise ValueError(msg.format(cedict['tax1'], cedict['tax2'], diff))
    cedict['inc1'] = weighted_sum(df1, 'expanded_income') * billion
    cedict['inc2'] = weighted_sum(df2, 'expanded_income') * billion
    # calculate sample-weighted probability of each filing unit
    prob_raw = np.divide(df1['s006'],  # pylint: disable=no-member
                         df1['s006'].sum())
    prob = np.divide(prob_raw,  # pylint: disable=no-member
                     prob_raw.sum())  # handle any rounding error
    # calculate after-tax income of each filing unit in df1 and df2
    ati1 = df1['expanded_income'] - df1['combined']
    ati2 = df2['expanded_income'] - df2['combined']
    # calculate certainty-equivaluent after-tax income in df1 and df2
    cedict['crra'] = crras
    ce1 = list()
    ce2 = list()
    for crra in crras:
        eu1 = expected_utility(ati1, prob, crra, cmin)
        ce1.append(certainty_equivalent(eu1, crra, cmin))
        eu2 = expected_utility(ati2, prob, crra, cmin)
        ce2.append(certainty_equivalent(eu2, crra, cmin))
    cedict['ceeu1'] = ce1
    cedict['ceeu2'] = ce2
    # ... return cedict
    return cedict


def read_egg_csv(fname, index_col=None):
    """
    Read from egg the file named fname that contains CSV data and
    return pandas DataFrame containing the data.
    """
    try:
        path_in_egg = os.path.join('taxcalc', fname)
        vdf = pd.read_csv(
            pkg_resources.resource_stream(
                pkg_resources.Requirement.parse('taxcalc'),
                path_in_egg),
            index_col=index_col
        )
    except:
        raise ValueError('could not read {} data from egg'.format(fname))
    # cannot call read_egg_ function in unit tests
    return vdf  # pragma: no cover


def read_egg_json(fname):
    """
    Read from egg the file named fname that contains JSON data and
    return dictionary containing the data.
    """
    try:
        path_in_egg = os.path.join('taxcalc', fname)
        pdict = json.loads(
            pkg_resources.resource_stream(
                pkg_resources.Requirement.parse('taxcalc'),
                path_in_egg).read().decode('utf-8'),
            object_pairs_hook=collections.OrderedDict
        )
    except:
        raise ValueError('could not read {} data from egg'.format(fname))
    # cannot call read_egg_ function in unit tests
    return pdict  # pragma: no cover


def delete_file(filename):
    """
    Remove specified file if it exists.
    """
    if os.path.isfile(filename):
        os.remove(filename)


def bootstrap_se_ci(data, seed, num_samples, statistic, alpha):
    """
    Return bootstrap estimate of standard error of statistic and
    bootstrap estimate of 100*(1-2*alpha)% confidence interval for statistic
    in a dictionary along with specified seed and nun_samples (B) and alpha.
    """
    assert isinstance(data, np.ndarray)
    assert isinstance(seed, int)
    assert isinstance(num_samples, int)
    assert callable(statistic)  # function that computes statistic from data
    assert isinstance(alpha, float)
    bsest = dict()
    bsest['seed'] = seed
    np.random.seed(seed)  # pylint: disable=no-member
    dlen = len(data)
    idx = np.random.randint(low=0, high=dlen,   # pylint: disable=no-member
                            size=(num_samples, dlen))
    samples = data[idx]
    stat = statistic(samples, axis=1)
    bsest['B'] = num_samples
    bsest['se'] = np.std(stat, ddof=1)
    stat = np.sort(stat)
    bsest['alpha'] = alpha
    bsest['cilo'] = stat[int(round(alpha * num_samples)) - 1]
    bsest['cihi'] = stat[int(round((1 - alpha) * num_samples)) - 1]
    return bsest


def dec_graph_data(dist_table1, dist_table2, year,
                   include_zero_incomes, include_negative_incomes):
    """
    Prepare data needed by dec_graph_plot utility function.

    Parameters
    ----------
    dist_table1 : a Pandas DataFrame object returned from the
        Calculator class distribution_tables method for baseline

    dist_table2 : a Pandas DataFrame object returned from the
        Calculator class distribution_tables method for reform

    year : integer
        specifies calendar year of the data in the diff_table

    include_zero_incomes : boolean
        if True, the bottom decile does contain filing units
        with zero expanded_income;
        if False, the bottom decile does not contain filing units
        with zero expanded_income.

    include_negative_incomes : boolean
        if True, the bottom decile does contain filing units
        with negative expanded_income;
        if False, the bottom decile does not contain filing units
        with negative expanded_income.

    Returns
    -------
    dictionary object suitable for passing to dec_graph_plot utility function
    """
    # pylint: disable=too-many-locals
    # check that the two distribution tables are consistent
    assert len(dist_table1.index) == len(DECILE_ROW_NAMES)
    assert len(dist_table2.index) == len(DECILE_ROW_NAMES)
    assert np.allclose(dist_table1['s006'], dist_table2['s006'])
    # compute bottom bar width and statistic value
    wght = dist_table1['s006']
    total_wght = wght[2] + wght[1] + wght[0]
    included_wght = wght[2]
    included_val1 = dist_table1['aftertax_income'][2] * wght[2]
    included_val2 = dist_table2['aftertax_income'][2] * wght[2]
    if include_zero_incomes:
        included_wght += wght[1]
        included_val1 += dist_table1['aftertax_income'][1] * wght[1]
        included_val2 += dist_table2['aftertax_income'][1] * wght[1]
    if include_negative_incomes:
        included_wght += wght[0]
        included_val1 += dist_table1['aftertax_income'][0] * wght[0]
        included_val2 += dist_table2['aftertax_income'][0] * wght[0]
    bottom_bar_width = included_wght / total_wght
    bottom_bar_value = (included_val2 / included_val1 - 1.) * 100.
    # construct dictionary containing the bar data required by dec_graph_plot
    bars = dict()
    # ... bottom bar
    info = dict()
    if include_zero_incomes and include_negative_incomes:
        info['label'] = '0-10'
    elif include_zero_incomes and not include_negative_incomes:
        info['label'] = '0-10zp'
    if not include_zero_incomes and include_negative_incomes:
        info['label'] = '0-10np'
    if not include_zero_incomes and not include_negative_incomes:
        info['label'] = '0-10p'
    info['value'] = bottom_bar_value
    bars[0] = info
    # ... other bars
    offset = 2
    for idx in range(offset + 1, len(DECILE_ROW_NAMES)):
        info = dict()
        info['label'] = DECILE_ROW_NAMES[idx]
        val1 = dist_table1['aftertax_income'][idx] * wght[idx]
        val2 = dist_table2['aftertax_income'][idx] * wght[idx]
        info['value'] = (val2 / val1 - 1.) * 100.
        if info['label'] == 'ALL':
            info['label'] = '---------'
            info['value'] = 0
        bars[idx - offset] = info
    # construct dictionary containing bar data and auto-generated labels
    data = dict()
    data['bottom_bar_width'] = bottom_bar_width
    data['bars'] = bars
    xlabel = 'Reform-Induced Percentage Change in After-Tax Expanded Income'
    data['xlabel'] = xlabel
    ylabel = 'Expanded Income Percentile Group'
    data['ylabel'] = ylabel
    title_str = 'Change in After-Tax Income by Income Percentile Group'
    data['title'] = '{} for {}'.format(title_str, year)
    return data


def dec_graph_plot(data,
                   width=850,
                   height=500,
                   xlabel='',
                   ylabel='',
                   title=''):
    """
    Plot stacked decile graph using data returned from dec_graph_data function.

    Parameters
    ----------
    data : dictionary object returned from dec_graph_data() utility function

    width : integer
        width of plot expressed in pixels

    height : integer
        height of plot expressed in pixels

    xlabel : string
        x-axis label; if '', then use label generated by dec_graph_data

    ylabel : string
        y-axis label; if '', then use label generated by dec_graph_data

    title : string
        graph title; if '', then use title generated by dec_graph_data

    Returns
    -------
    bokeh.plotting figure object containing a raster graphics plot

    Notes
    -----
    USAGE EXAMPLE::

      gdata = dec_graph_data(...)
      gplot = dec_graph_plot(gdata)

    THEN when working interactively in a Python notebook::

      bp.show(gplot)

    OR when executing script using Python command-line interpreter::

      bio.output_file('graph-name.html', title='Change in After-Tax Income')
      bio.show(gplot)  [OR bio.save(gplot) WILL JUST WRITE FILE TO DISK]

    WILL VISUALIZE GRAPH IN BROWSER AND WRITE GRAPH TO SPECIFIED HTML FILE

    To convert the visualized graph into a PNG-formatted file, click on
    the "Save" icon on the Toolbar (located in the top-right corner of
    the visualized graph) and a PNG-formatted file will written to your
    Download directory.

    The ONLY output option the bokeh.plotting figure has is HTML format,
    which (as described above) can be converted into a PNG-formatted
    raster graphics file.  There is no option to make the bokeh.plotting
    figure generate a vector graphics file such as an EPS file.
    """
    # pylint: disable=too-many-arguments,too-many-locals
    if title == '':
        title = data['title']
    bar_keys = sorted(data['bars'].keys())
    bar_labels = [data['bars'][key]['label'] for key in bar_keys]
    fig = bp.figure(plot_width=width, plot_height=height, title=title,
                    y_range=bar_labels)
    fig.title.text_font_size = '12pt'
    fig.outline_line_color = None
    fig.axis.axis_line_color = None
    fig.axis.minor_tick_line_color = None
    fig.axis.axis_label_text_font_size = '12pt'
    fig.axis.axis_label_text_font_style = 'normal'
    fig.axis.major_label_text_font_size = '12pt'
    if xlabel == '':
        xlabel = data['xlabel']
    fig.xaxis.axis_label = xlabel
    fig.xaxis[0].formatter = PrintfTickFormatter(format='%+.1f%%')
    if ylabel == '':
        ylabel = data['ylabel']
    fig.yaxis.axis_label = ylabel
    fig.ygrid.grid_line_color = None
    # plot thick x-axis grid line at zero
    fig.line(x=[0, 0], y=[0, 14], line_width=1, line_color='black')
    # plot bars
    barheight = 0.8
    bcolor = 'blue'
    yidx = 0
    for idx in bar_keys:
        bval = data['bars'][idx]['value']
        blabel = data['bars'][idx]['label']
        bheight = barheight
        if blabel == '0-10':
            bheight *= data['bottom_bar_width']
        elif blabel == '90-95':
            bheight *= 0.5
            bcolor = 'red'
        elif blabel == '95-99':
            bheight *= 0.4
        elif blabel == 'Top 1%':
            bheight *= 0.1
        fig.rect(x=(bval / 2.0),   # x-coordinate of center of the rectangle
                 y=(yidx + 0.5),   # y-coordinate of center of the rectangle
                 width=abs(bval),  # width of the rectangle
                 height=bheight,   # height of the rectangle
                 color=bcolor)
        yidx += 1
    return fig


def nonsmall_diffs(linelist1, linelist2, small=0.0):
    """
    Return True if line lists differ significantly; otherwise return False.
    Significant difference means one or more numbers differ (between
    linelist1 and linelist2) by more than the small amount.
    NOTE: this function is meant to be used only in the unit tests to handle
    small differences in floating point values generated by Python 2.7 and 3.6,
    where a nonzero small amount is used only under Python 3.6.
    """
    # embedded function used only in nonsmall_diffs function
    def isfloat(value):
        """
        Return True if value can be cast to float; otherwise return False.
        """
        try:
            float(value)
            return True
        except ValueError:
            return False
    # begin nonsmall_diffs logic
    assert isinstance(linelist1, list)
    assert isinstance(linelist2, list)
    if len(linelist1) != len(linelist2):
        return True
    assert small >= 0.0 and small <= 1.0
    epsilon = 1e-6
    smallamt = small + epsilon
    for line1, line2 in zip(linelist1, linelist2):
        if line1 == line2:
            continue
        else:
            tokens1 = line1.replace(',', '').split()
            tokens2 = line2.replace(',', '').split()
            for tok1, tok2 in zip(tokens1, tokens2):
                tok1_isfloat = isfloat(tok1)
                tok2_isfloat = isfloat(tok2)
                if tok1_isfloat and tok2_isfloat:
                    if abs(float(tok1) - float(tok2)) <= smallamt:
                        continue
                    else:
                        return True
                elif not tok1_isfloat and not tok2_isfloat:
                    if tok1 == tok2:
                        continue
                    else:
                        return True
                else:
                    return True
        return False<|MERGE_RESOLUTION|>--- conflicted
+++ resolved
@@ -268,14 +268,10 @@
           for the 0.95-0.99 quantile range, and
           for the 0.99-1.00 quantile range (top one percent); and the
           returned table splits the bottom decile into filing units with
-<<<<<<< HEAD
-          negative, zero, and positive values of the specified income_measure.
-=======
           negative (denoted by a 0-10n row label),
           zero (denoted by a 0-10z row label), and
           positive (denoted by a 0-10p row label) values of the
           specified income_measure.
->>>>>>> 2b0e153d
 
     result_type : String object
         options for input: 'weighted_sum' or 'weighted_avg';
@@ -443,14 +439,10 @@
           for the 0.95-0.99 quantile range, and
           for the 0.99-1.00 quantile range (top one percent); and the
           returned table splits the bottom decile into filing units with
-<<<<<<< HEAD
-          negative, zero, and positive values of the specified income_measure.
-=======
           negative (denoted by a 0-10n row label),
           zero (denoted by a 0-10z row label), and
           positive (denoted by a 0-10p row label) values of the
           specified income_measure.
->>>>>>> 2b0e153d
 
     income_measure : String object
         options for input: 'expanded_income', 'c00100'(AGI)
