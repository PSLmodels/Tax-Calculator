
import pandas as pd
from pandas import DataFrame
import math
import numpy as np
from .decorators import *

@iterate_jit(nopython=True)
def FilingStatus(MARS):
    if MARS == 3 or MARS == 6:
        _sep = 2
    else: _sep = 1

    return _sep 

@iterate_jit(nopython=True)
def Adj(   e35300_0, e35600_0, e35910_0, e03150, e03210, e03600, e03260,
                e03270, e03300, e03400, e03500, e03280, e03900, e04000,
                e03700, e03220, e03230, e03240, e03290, ALD_StudentLoan_HC,
                ALD_SelfEmploymentTax_HC, ALD_SelfEmp_HealthIns_HC,ALD_KEOGH_SEP_HC,
                ALD_EarlyWithdraw_HC, ALD_Alimony_HC):
    # Adjustments
    _feided = max(e35300_0, e35600_0 + e35910_0)  # Form 2555

    c02900 = (e03150 + (1-ALD_StudentLoan_HC)*e03210 + e03600 + (1-ALD_SelfEmploymentTax_HC)*e03260
              + (1-ALD_SelfEmp_HealthIns_HC)*e03270 + (1-ALD_KEOGH_SEP_HC)*e03300
              + (1-ALD_EarlyWithdraw_HC)*e03400 + (1-ALD_Alimony_HC)*e03500
              +e03280 + e03900 + e04000 + e03700
              + e03220 + e03230
              + e03240
              + e03290)

    return (_feided, c02900)


@iterate_jit(nopython=True)
def CapGains(  e23250, e22250, e23660, _sep, _feided, FEI_ec_c, ALD_StudentLoan_HC,
                    f2555, e00200, e00300, e00600, e00700, e00800,
                    e00900, e01100, e01200, e01400, e01700, e02000, e02100,
                    e02300, e02600, e02610, e02800, e02540, e00400, e02400,
                    c02900, e03210, e03230, e03240, e02615):
    # Capital Gains

    c23650 = e23250 + e22250 + e23660
    c01000 = max(-3000 / _sep, c23650)
    c02700 = min(_feided, FEI_ec_c * f2555)
    _ymod1 = (e00200 + e00300 + e00600
            + e00700 + e00800 + e00900
            + c01000 + e01100 + e01200
            + e01400 + e01700 + e02000
            + e02100 + e02300 + e02600
            + e02610 + e02800 - e02540)
    _ymod2 = e00400 + (0.50 * e02400) - c02900
    _ymod3 = (1-ALD_StudentLoan_HC)* e03210 + e03230 + e03240 + e02615
    _ymod = _ymod1 + _ymod2 + _ymod3

    return (c23650, c01000, c02700, _ymod1, _ymod2, _ymod3, _ymod)


@iterate_jit(nopython=True)
def SSBenefits(SSIND, MARS, e02500, _ymod, e02400, SS_thd50, SS_thd85, SS_percentage1, SS_percentage2):

    if SSIND !=0 or MARS == 3 or MARS == 6:
        c02500 = e02500
    elif _ymod < SS_thd50[MARS-1]:
        c02500 = 0.
    elif _ymod >= SS_thd50[MARS-1] and _ymod < SS_thd85[MARS-1]:
        c02500 = SS_percentage1 * min(_ymod - SS_thd50[MARS-1], e02400)
    else:
        c02500 = min(SS_percentage2 * (_ymod - SS_thd85[MARS-1]) +
                    SS_percentage1 * min(e02400, SS_thd85[MARS-1] -
                    SS_thd50[MARS-1]), SS_percentage2 * e02400)
    c02500 = float(c02500)

    return (c02500, e02500)


@iterate_jit(nopython=True)
def AGI(_ymod1, c02500, c02700, e02615, c02900, e00100, e02500, XTOT, 
                II_em, II_em_ps, MARS, _sep, _fixup, II_prt):

    # Adjusted Gross Income

    c02650 = _ymod1 + c02500 - c02700 + e02615  # Gross Income

    c00100 = c02650 - c02900
    _agierr = e00100 - c00100  # Adjusted Gross Income

    # want to get rid of this
    if _fixup >= 1:
        c00100 = c00100 + _agierr

    _posagi = max(c00100, 0)
    _ywossbe = e00100 - e02500
    _ywossbc = c00100 - c02500

    _prexmp = XTOT * II_em
    # Personal Exemptions (_phaseout smoothed)

    _dispc_numer = II_prt * (_posagi - II_em_ps[MARS - 1])
    _dispc_denom = (2500 / _sep)
    _dispc = min(1, max(0, _dispc_numer / _dispc_denom ))

    c04600 = _prexmp * (1 - _dispc)
    
    return (c02650, c00100, _agierr, _posagi, _ywossbe, _ywossbc, _prexmp, c04600)

@iterate_jit(nopython=True, puf=True)
def ItemDed(_posagi, e17500, e18400, e18425, e18450, e18500, e18800, e18900,
                 e20500, e20400, e19200, e20550, e20600, e20950, e19500, 
                 e19570, e19400, e19550, e19800, e20100, e20200, e20900, 
                 e21000, e21010, MARS, _sep, c00100, ID_ps,ID_Medical_frt, 
                 ID_Casualty_frt, ID_Miscellaneous_frt, ID_Charity_crt_Cash, 
                 ID_Charity_crt_Asset, ID_prt, ID_crt, ID_StateLocalTax_HC, 
                 ID_Charity_frt, puf):

    """
    WARNING: Any additional keyword args, such as 'puf=True' here, must be 
    passed to the function at the END of the argument list. If you stick the 
    argument somewhere in the middle of the signature, you will get errors.
    """
    # Medical #
    c17750 = ID_Medical_frt * _posagi
    c17000 = max(0, e17500 - c17750)

    # State and Local Income Tax, or Sales Tax #
    _sit1 = max(e18400, e18425)
    _sit = max(_sit1, 0)
    _statax =  max(_sit, e18450)

    # Other Taxes #
    c18300 = _statax + e18500 + e18800 + e18900

    # Casulty #
    if e20500 > 0:
        c37703 = e20500 + ID_Casualty_frt * _posagi
        c20500 = c37703 - ID_Casualty_frt* _posagi
    else:
        c37703 = 0.
        c20500 = 0.

    # Miscellaneous #
    c20750 = ID_Miscellaneous_frt * _posagi
    if puf == True:
        c20400 = e20400
    else:
        c20400 = e20550 + e20600 + e20950
    c20800 = max(0, c20400 - c20750)

    # Interest Paid Deductions
    if puf == True:
        c19200 = e19200
    else:
        c19200 = e19500 + e19570 + e19400 + e19550

    # Charity (assumes carryover is non-cash)
    base_charity = e19800 + e20100 + e20200
    if base_charity <= 0.2 * _posagi:
        c19700 = base_charity
    else:
        lim50 = min(ID_Charity_crt_Cash * _posagi, e19800)
        lim30 = min(ID_Charity_crt_Asset * _posagi, e20100 + e20200)
        c19700 = min(0.5 * _posagi, lim30 + lim50)

    charity_floor = ID_Charity_frt * _posagi # frt is zero in present law
    c19700 = max(0, c19700 - charity_floor)
 

    # Gross Itemized Deductions #
    c21060 = (e20900 + c17000 + (1-ID_StateLocalTax_HC)*c18300 + c19200
           + c19700 + c20500 + c20800 + e21000 + e21010)

    _phase2_i = ID_ps[MARS-1]

    _nonlimited = c17000 + c20500 + e19570 + e21010 + e20900
    _limitratio = _phase2_i/_sep

    if c21060 > _nonlimited and c00100 > _limitratio:
        dedmin = ID_crt * (c21060 - _nonlimited)
        dedpho = ID_prt * max(0, _posagi - _limitratio)
        c21040 = min(dedmin, dedpho)
    else:
        c21040 = 0.0


    if c21060 > _nonlimited and c00100 > _limitratio:
        c04470 = c21060 - c21040
    else:
        c04470 = c21060

    c20400 = float(c20400)

    # the variables that are casted as floats below can be either floats or 
    # ints depending n which if/else branches they follow in the above code. 
    # they need to always be the same type

    c20400 = float(c20400)
    c19200 = float(c19200)
    c37703 = float(c37703)
    c20500 = float(c20500)

    return (c17750, c17000, _sit1, _sit, _statax, c18300, c37703, c20500,
                c20750, c20400, c19200, c20800, c19700, c21060, _phase2_i,
                _nonlimited, _limitratio, c04470, c21040)

@iterate_jit(nopython=True)
def EI_FICA(   e00900, e02100, SS_Earnings_c, e00200,
                    e11055, e00250, e30100, FICA_ss_trt, FICA_mc_trt):
    # Earned Income and FICA #
    
    # employer_share_fica = (max(0, FICA_ss_trt * min(SS_Earnings_c, e00200)
    #                        + FICA_mc_trt * e00200))

    _sey = e00900 + e02100
    _fica_ss = max(0, FICA_ss_trt * min(SS_Earnings_c, e00200
                 + max(0, _sey) * (1 - 0.5 * (FICA_mc_trt+FICA_ss_trt))))
    _fica_mc = max(0, FICA_mc_trt * (e00200 + max(0, _sey))
                *(1 - 0.5 * (FICA_mc_trt+FICA_ss_trt)))

    _fica = _fica_mc + _fica_ss

    _setax = max(0, _fica - (FICA_ss_trt+FICA_mc_trt) * e00200)
    
    if _setax <= 14204:
        _seyoff = 0.5751 * _setax
    else: 
        _seyoff = 0.5 * _setax + 10067

    c11055 = e11055

    _earned = max(0, e00200 + e00250 + e11055 + e30100 + _sey - _seyoff)

    return (_sey, _fica, _setax, _seyoff, c11055, _earned)

@iterate_jit(nopython=True)
def AMED(e00200, MARS, AMED_thd, _sey, AMED_trt, FICA_mc_trt, FICA_ss_trt):
    _amed = AMED_trt * max(0, e00200 
                + max(0, _sey) * (1 - 0.5 * (FICA_mc_trt+FICA_ss_trt))
                - AMED_thd[MARS-1]) 

    return _amed

@iterate_jit(nopython=True, puf=True)
def StdDed( DSI, _earned, STD, e04470, e00100, e60000,
            MARS, MIDR, e15360, AGEP, AGES, PBI, SBI, _exact, e04200, e02400, STD_Aged,
            c04470, c00100, c21060, c21040, e37717, c04600, e04805, t04470, 
            f6251, _feided, c02700, FDED, II_rt1, II_rt2, II_rt3, II_rt4, II_rt5, II_rt6, II_rt7,
            II_brk1, II_brk2, II_brk3, II_brk4, II_brk5, II_brk6, _fixup, 
            _compitem, _txpyers, _numextra,  puf):

    if DSI == 1:
        c15100 = max(350 + _earned, STD[6])
    else:
        c15100 = 0.

    if (DSI == 1):
        c04100 = min( STD[MARS-1], c15100)
    elif _compitem == 1 or (3 <= MARS and MARS <=6 and MIDR == 1):
        c04100 = 0.
    else:
        c04100 = STD[MARS - 1]

    c04100 = c04100 + e15360

    if f6251 == 0 and e04470 == 0:
        x04500 = e00100 - e60000
        c04500 = c00100 - x04500
    else:
        x04500 = 0.

    if puf:
        _numextra = _numextra
    else:
        _numextra = float(AGEP + AGES + PBI + SBI)


    if _exact == 1 and MARS == 3 or MARS == 5:
        c04200 = e04200
    else:
        c04200 = _numextra * STD_Aged[MARS-1]

    c15200 = c04200

    if (MARS == 3 or MARS == 6) and (MIDR==1):
        _standard = 0.
    else:
        _standard = c04100 + c04200

    if FDED == 1:
        _othded = e04470 - c04470

        #get rid of the fixup code
        if _fixup>=2:
            c04470 = c04470 + _othded;
            c04100 = 0.
            c04200 = 0.
            _standard = 0.
    else: 
        _othded = 0.

    c04500 = c00100 - max(c04470, max(c04100, _standard + e37717))
    c04800 = max(0., c04500 - c04600 - e04805)

    #Check with Dan whether this is right!
    if c04470 > _standard:
        _standard = 0

    if c04470 <= _standard:
        c04470 = 0

    #why is this here, c60000 is reset many times? 
    if _standard > 0:
        c60000 = c00100 - x04500
    else:
        c60000 = c04500

    c60000 = c60000 - e04805

    #PAUSED HERE!!!
    # Some taxpayers iteimize only for AMT, not regular tax
    _amtstd = 0.

    if (e04470 == 0 and (t04470 > _amtstd) and f6251 == 1 and _exact == 1):
        c60000 = c00100 - t04470

    if (c04800 > 0 and _feided > 0):
        _taxinc = c04800 + c02700
    else:
        _taxinc = c04800

    if (c04800 > 0 and _feided > 0):
        _feitax = Taxer_i(_feided, MARS, II_rt1, II_rt2, II_rt3, II_rt4, II_rt5, II_rt6, II_rt7,
                          II_brk1, II_brk2, II_brk3, II_brk4, II_brk5, II_brk6)

        _oldfei = Taxer_i(c04800, MARS, II_rt1, II_rt2, II_rt3, II_rt4, II_rt5, II_rt6, II_rt7,
                          II_brk1, II_brk2, II_brk3, II_brk4, II_brk5, II_brk6)
    else:
        _feitax, _oldfei = 0., 0.

    return (c15100, _numextra, _txpyers, c15200, c04470,
                  _othded, c04100, c04200, _standard, c04500,
                 c04800, c60000, _amtstd, _taxinc, _feitax, _oldfei, _compitem)


@iterate_jit(nopython=True)
def XYZD(_taxinc, c04800, MARS, II_rt1, II_rt2, II_rt3, II_rt4, II_rt5, II_rt6, II_rt7,
         II_brk1, II_brk2, II_brk3, II_brk4, II_brk5, II_brk6):

    _xyztax = Taxer_i(_taxinc, MARS, II_rt1, II_rt2, II_rt3, II_rt4, II_rt5, II_rt6, II_rt7,
                      II_brk1, II_brk2, II_brk3, II_brk4, II_brk5, II_brk6) 
    c05200 = Taxer_i(c04800, MARS, II_rt1, II_rt2, II_rt3, II_rt4, II_rt5, II_rt6, II_rt7,
                     II_brk1, II_brk2, II_brk3, II_brk4, II_brk5, II_brk6)

    return (_xyztax, c05200)


@iterate_jit(nopython=True)
def NonGain(c23650, e23250, e01100):
    _cglong = min(c23650, e23250) + e01100
    _noncg = 0
    return (_cglong, _noncg)


@iterate_jit(nopython=True)
def TaxGains(e00650, c04800, e01000, c23650, e23250, e01100, e58990, 
                  e58980, e24515, e24518, MARS, _taxinc, _xyztax, _feided, 
                  _feitax, _cmp, e59410, e59420, e59440, e59470, e59400, 
                  e83200_0, e10105, e74400, II_rt1, II_rt2, II_rt3, II_rt4, II_rt5, II_rt6, II_rt7, 
                  II_brk1, II_brk2, II_brk3, II_brk4, II_brk5, II_brk6,
                  CG_rt1, CG_rt2, CG_rt3, CG_thd1, CG_thd2):

    c00650 = e00650
    _addtax = 0.

    if e01000 > 0 or c23650 > 0. or e23250 > 0. or e01100 > 0. or e00650 > 0.:
        _hasgain = 1.
    else:
        _hasgain = 0.

<<<<<<< HEAD
    # _taxinc > 0. and
    if  _hasgain == 1.:
=======
    if _hasgain == 1.:
>>>>>>> 8fc6e0a7
        #if/else 1
        _dwks5 = max(0., e58990 - e58980)
        c24505 = max(0., c00650 - _dwks5)

        # gain for tax computation
        if e01100 > 0.:
            c24510 = float(e01100)
        else:
            c24510 = max(0., min(c23650, e23250)) + e01100

        _dwks9 = max(0, c24510 - min(e58990, e58980))
        c24516 = c24505 + _dwks9

        #if/else 2
        _dwks12 = min(_dwks9, e24515 + e24518)
        c24517 = c24516 - _dwks12
        c24520 = max(0., _taxinc - c24517)
        # tentative TI less schD gain
        c24530 = min(CG_thd1[MARS - 1], _taxinc)

        #if/else 3
        _dwks16 = min(c24520, c24530)
        _dwks17 = max(0., _taxinc - c24516)
        c24540 = max(_dwks16, _dwks17)
        c24534 = c24530 - _dwks16
        lowest_rate_tax = CG_rt1 * c24534
        _dwks21 = min(_taxinc, c24517)
        c24597 = max(0., _dwks21 - c24534)

        #if/else 4
        # income subject to 15% tax
        c24598 = CG_rt2 * c24597  # actual 15% tax
        _dwks25 = min(_dwks9, e24515)
        _dwks26 = c24516 + c24540
        _dwks28 = max(0., _dwks26 - _taxinc)
        c24610 = max(0., _dwks25 - _dwks28)
        c24615 = 0.25 * c24610
        _dwks31 = c24540 + c24534 + c24597 + c24610
        c24550 = max(0., _taxinc - _dwks31)
        c24570 = 0.28 * c24550

        if c24540 > CG_thd2[MARS - 1]:
            _addtax = (CG_rt3 - CG_rt2) * c24517

        elif c24540<= CG_thd2[MARS - 1] and _taxinc > CG_thd2[MARS - 1]:
            _addtax = (CG_rt3 - CG_rt2) * min(_dwks21, _taxinc - CG_thd2[MARS - 1])

        c24560 = Taxer_i(c24540, MARS, II_rt1, II_rt2, II_rt3, II_rt4, II_rt5, II_rt6, II_rt7, 
                         II_brk1, II_brk2, II_brk3, II_brk4, II_brk5, II_brk6)

        _taxspecial = lowest_rate_tax + c24598 + c24615 + c24570 + c24560 + _addtax
        c24580 = min(_taxspecial, _xyztax)

    else:
        ## these variables only be used to check accuracy? unused in calcs. (except c24580)
        _dwks5 = 0.
        _dwks9 = 0.
        c24505 = 0.
        c24510 = 0.
        c24516 = max(0., min(e23250, c23650)) + e01100

        _dwks12 = 0.
        c24517 = 0.
        c24520 = 0.
        c24530 = 0.

        _dwks16 = 0.
        _dwks17 = 0.
        c24540 = 0.
        c24534 = 0.
        _dwks21 = 0.
        c24597 = 0.

        c24598 = 0.
        _dwks25 = 0.
        _dwks26 = 0.
        _dwks28 = 0.
        c24610 = 0.
        c24615 = 0.
        _dwks31 = 0.
        c24550 = 0.
        c24570 = 0.
        _addtax = 0.
        c24560 = 0.
        _taxspecial = 0.
        c24580 = _xyztax


    if c04800 > 0. and _feided > 0.:
        c05100 = max(0., c24580 - _feitax)
    else:
        c05100 = c24580


    # Form 4972 - Lump Sum Distributions
    # separate this lump Sum Distribution into a different function
    if _cmp == 1.:
        c59430 = max(0., e59410 - e59420)
        c59450 = c59430 + e59440 # income plus lump sum
        c59460 = max(0., min(0.5 * c59450, 10000.)) - 0.2 * max(0., 59450. - 20000.)
        _line17 = c59450 - c59460
        _line19 = c59450 - c59460 - e59470

        if c59450 >= 0.:
            _line22 = max(0., e59440 - e59440*c59460/c59450)
        else:
            _line22 = 0.

        _line30 = 0.1 * max(0., c59450 - c59460 - e59470)

        _line31 = 0.11 * min(_line30, 1190.)\
                + 0.12 * min(2270. - 1190., max(0, _line30 - 1190.))\
                + 0.14 * min(4530. - 2270., max(0., _line30 - 2270.))\
                + 0.15 * min(6690. - 4530., max(0., _line30 - 4530.))\
                + 0.16 * min(9170. - 6690., max(0., _line30 - 6690.))\
                + 0.18 * min(11440. - 9170., max(0., _line30 - 9170.))\
                + 0.20 * min(13710. - 11440., max(0., _line30 - 11440.))\
                + 0.23 * min(17160. - 13710., max(0., _line30 - 13710.))\
                + 0.26 * min(22880. - 17160., max(0., _line30 - 17160.))\
                + 0.30 * min(28600. - 22880., max(0., _line30 - 22880.))\
                + 0.34 * min(34320. - 28600., max(0., _line30 - 28600.))\
                + 0.38 * min(42300. - 34320., max(0., _line30 - 34320.))\
                + 0.42 * min(57190. - 42300., max(0., _line30 - 42300.))\
                + 0.48 * min(85790. - 57190., max(0., _line30 - 57190.))

        _line32 = 10. * _line31

        if e59440 == 0.:
            _line36 = _line32
            ## below are unused in calcs
            _line33 = 0.
            _line34 = 0.
            _line35 = 0.

        elif e59440 > 0.:
            _line33 = 0.1 * _line22

            _line34 = 0.11 * min(_line30, 1190.)\
                    + 0.12 * min(2270. - 1190., max(0., _line30 - 1190.))\
                    + 0.14 * min(4530. - 2270., max(0., _line30 - 2270.))\
                    + 0.15 * min(6690. - 4530., max(0., _line30 - 4530.))\
                    + 0.16 * min(9170. - 6690., max(0., _line30 - 6690.))\
                    + 0.18 * min(11440. - 9170., max(0., _line30 - 9170.))\
                    + 0.20 * min(13710. - 11440., max(0., _line30 - 11440.))\
                    + 0.23 * min(17160. - 13710., max(0., _line30 - 13710.))\
                    + 0.26 * min(22880. - 17160., max(0., _line30 - 17160.))\
                    + 0.30 * min(28600. - 22880., max(0., _line30 - 22880.))\
                    + 0.34 * min(34320. - 28600., max(0., _line30 - 28600.))\
                    + 0.38 * min(42300. - 34320., max(0., _line30 - 34320.))\
                    + 0.42 * min(57190. - 42300., max(0., _line30 - 42300.))\
                    + 0.48 * min(85790. - 57190., max(0., _line30 - 57190.))

            _line35 = 10. * _line34
            _line36 = max(0., _line32 - _line35)

        else:
            _line33 = 0.
            _line34 = 0.
            _line35 = 0.
            _line36 = 0.

        # tax saving from 10 yr option
        c59485 = _line36

        c59490 = c59485 + 0.2 * max(0., e59400)
        # pension gains tax plus
        c05700 = c59490

    else:
        # all but one unused in calcs
        c59430 = 0.
        c59450 = 0.
        c59460 = 0.
        _line17 = 0.
        _line19 = 0.
        _line22 = 0.
        _line30 = 0.
        _line31 = 0.
        _line32 = 0.
        _line33 = 0.
        _line34 = 0.
        _line35 = 0.
        _line36 = 0.
        c59485 = 0.
        c59490 = 0.
        c05700 = 0.


    _parents = e83200_0
    _s1291 = e10105
    c05750 = max(c05100 + _parents + c05700, e74400)
    _taxbc = c05750

    return (e00650, _hasgain, _dwks5, c24505, c24510, _dwks9, c24516,
            c24580, _dwks12, c24517, c24520, c24530, _dwks16,
            _dwks17, c24540, c24534, _dwks21, c24597, c24598, _dwks25,
            _dwks26, _dwks28, c24610, c24615, _dwks31, c24550, c24570,
            _addtax, c24560, _taxspecial, c05100, c05700, c59430,
            c59450, c59460, _line17, _line19, _line22, _line30, _line31,
            _line32, _line36, _line33, _line34, _line35, c59485, c59490,
            _s1291, _parents, _taxbc, c05750)

# TODO should we be returning c00650 instead of e00650??? Would need to change tests


@iterate_jit(nopython=True, puf=True)
def AMTI(   c60000, _exact, e60290, _posagi, e07300, x60260, c24517,
            e60300, e60860, e60100, e60840, e60630, e60550,
            e60720, e60430, e60500, e60340, e60680, e60600, e60405,
            e60440, e60420, e60410, e61400, e60660, e60480,
            e62000,  e60250, _cmp, _standard,  e04470, e17500, 
            f6251,  e62100, e21040, _sit, e20800, c00100, 
            c04470, c17000, e18500, c20800, c21040,   
            DOBYR, FLPDYR, DOBMD, SDOBYR, SDOBMD, SFOBYR, c02700, 
            e00100,  e24515, x62730, x60130, 
            x60220, x60240, c18300, _taxbc, AMT_tthd, AMT_CG_thd1, AMT_CG_thd2,
            II_brk6, MARS, _sep, II_brk2, AMT_Child_em, AMT_CG_rt1,
            AMT_CG_rt2, AMT_CG_rt3, AMT_em_ps, AMT_em_pe, x62720, e00700, c24516, 
            c24520, c04800, e10105, c05700, e05800, e05100, e09600, 
            KT_c_Age, x62740, e62900, AMT_thd_MarriedS, _earned, e62600, 
            AMT_em, AMT_prt, AMT_trt1, AMT_trt2, _cmbtp_itemizer, 
            _cmbtp_standard, ID_StateLocalTax_HC, puf):

    c62720 = c24517 + x62720
    c60260 = e00700 + x60260
    ## QUESTION: c63100 variable is reassigned below before use, is this a BUG?
    c63100 = max(0., _taxbc - e07300)
    c60200 = min(c17000, AMT_prt * _posagi)
    c60240 = (1-ID_StateLocalTax_HC)*c18300 + x60240
    c60220 = c20800 + x60220
    c60130 = c21040 + x60130
    c62730 = e24515 + x62730 

    _amtded = c60200 + c60220 + c60240
    #if c60000 <= 0:

    #   _amtded = max(0., _amtded + c60000)
   
    if _standard == 0 or (_exact == 1 and ((_amtded + e60290) > 0)):
        _addamt = _amtded + e60290 - c60130
    else:
        _addamt = 0


    if _cmp == 1:
        c62100 = (_addamt + e60300 + e60860 + e60100 + e60840 + e60630 
               + e60550 + e60720 + e60430 + e60500 + e60340 + e60680 + e60600 
               + e60405 + e60440 + e60420 + e60410 + e61400 + e60660 - c60260 
               - e60480 - e62000 + c60000 - e60250)


    if (puf and (_standard == 0 or (_exact == 1 and e04470 > 0))):

        _edical = max(0., e17500 - max(0., e00100) * 0.075)
    else: _edical = 0.

    if (puf and ((_standard == 0 or (_exact == 1 and e04470 > 0))
        and f6251 == 1)):
        _cmbtp = _cmbtp_itemizer
        # (-1 * min(_edical, 0.025 * max(0., e00100)) + e62100 + c60260
        #        + e04470 + e21040 - _sit - e00100 - s18500 - e20800)
    else: _cmbtp = 0.


    if (puf == True and ((_standard == 0 or (_exact == 1 and e04470 > 0)))):
        c62100 = (c00100 - c04470 + min(c17000, 0.025 * max(0., c00100)) + 
            (1-ID_StateLocalTax_HC)*_sit + e18500 - c60260 + c20800 - c21040 )
        c62100 += _cmbtp



    if (puf == True and ((_standard > 0 and f6251 == 1))):
        _cmbtp = _cmbtp_standard
        #  s62100 - e00100 + e00700
    else: _cmbtp = 0


    if (puf == True and _standard > 0):
        c62100 = (c00100 - c60260 ) 
        c62100 += _cmbtp
 


    if (c62100 > AMT_em_pe) and (MARS == 3 or MARS == 6):
        _amtsepadd = max(0., min(AMT_thd_MarriedS, 0.25 * (c62100 - AMT_em_pe)))
    else: _amtsepadd = 0.
    c62100 = c62100 + _amtsepadd

    c62600 = max(0., AMT_em[MARS - 1] - AMT_prt * max(0., c62100 - AMT_em_ps[MARS - 1]))

    if DOBYR >= 1 and DOBYR <= 99:
        _DOBYR = DOBYR + 1900.
    else:
        _DOBYR = DOBYR

    if _DOBYR > 1890:
        _agep = FLPDYR - _DOBYR
    else:
        _agep = 50.

    if  SDOBYR >= 1 and SDOBYR <= 99:
        _SDOBYR = SDOBYR + 1900.
    else:
        _SDOBYR = SFOBYR

    if _SDOBYR > 1890:
        _agep = FLPDYR - _SDOBYR
    else:
        _ages = 50.

    if (_cmp == 1 and f6251 == 1 and _exact == 1):
        c62600 = e62600

    if _cmp == 1 and _exact == 0 and _agep < KT_c_Age and _agep != 0:
        c62600 = min(c62600, _earned + AMT_Child_em)
  
    c62700 = max(0., c62100 - c62600)


    _alminc = c62700

    if (c02700 > 0):
        _alminc = max(0., c62100 - c62600 + c02700)

        _amtfei = AMT_trt1 * c02700 + AMT_trt2 * max(0., c02700 - AMT_tthd / _sep)
    else:
        _alminc = c62700

        _amtfei = 0.


    c62780 = 0.26 * _alminc + 0.02 * \
        max(0., _alminc - AMT_tthd / _sep) - _amtfei

    if f6251 != 0:
        c62900 = float(e62900)
    else:
        c62900 = float(e07300)

    c63000 = c62780 - c62900

    if c24516 == 0:
        c62740 = c62720 + c62730
    else: 
        c62740 = min(max(0., c24516 + x62740), c62720 + c62730)


    _ngamty = max(0., _alminc - c62740)

    c62745 = 0.26 * _ngamty + 0.02 * \
        max(0., _ngamty - AMT_tthd / _sep)

    y62745 = AMT_tthd / _sep

    _tamt2 = 0.

    _amt5pc = 0.0

  
    _amt15pc = min(_alminc, c62720) - _amt5pc - min(max(
        0., AMT_CG_thd1[MARS - 1] - c24520), min(_alminc, c62720))
    if c04800 == 0:
        _amt15pc = max(0., min(_alminc, c62720) - AMT_CG_thd1[MARS - 1])
    
   
    _amt25pc = min(_alminc, c62740) - min(_alminc, c62720)
    
    if c62730 == 0:
        _amt25pc = 0.
    else: 
        _amt25pc = min(_alminc, c62740) - min(_alminc, c62720)
  
    c62747 = AMT_CG_rt1 * _amt5pc

    
    c62755 = AMT_CG_rt2* _amt15pc
    
    c62770 = 0.25 * _amt25pc
    
    _tamt2 = c62747 + c62755 + c62770
 

    _amt = 0.
  
    if _ngamty > AMT_CG_thd2[MARS - 1]:
        _amt = (AMT_CG_rt3 - AMT_CG_rt2) * min(_alminc, c62740)
    else: 
        _amt = 0.
    
    if _ngamty <= AMT_CG_thd2[MARS - 1] and _alminc > AMT_CG_thd2[MARS - 1]:
        _amt = (AMT_CG_rt3 - AMT_CG_rt2) * min(_alminc - AMT_CG_thd2[MARS - 1], c62740)


    _tamt2 = _tamt2 + _amt


    c62800 = min(c62780, c62745 + _tamt2 - _amtfei)
    c63000 = c62800 - c62900
    c63100 = _taxbc - e07300 - c05700
    c63100 = c63100 + e10105 
    c63100 = max(0., c63100)

    c63200 = max(0., c63000 - c63100)
    c09600 = c63200
    _othtax = e05800 - (e05100 + e09600)

    c05800 = _taxbc + c63200

    return   (c62720, c60260, c63100, c60200, c60240, c60220,
              c60130, c62730, _addamt, c62100, _edical,
              _amtsepadd, c62600, _agep, _ages,  c62700,
              _alminc, _amtfei, c62780, c62900, c63000, c62740,
              _ngamty, c62745, y62745, _tamt2, _amt5pc, _amt15pc,
              _amt25pc, c62747, c62755, c62770, _amt, c62800,
              c09600, _othtax, c05800, _cmbtp)  

@iterate_jit(nopython=True)
def MUI(c00100, NIIT_thd, MARS, e00300, e00600, c01000, e02000, NIIT_trt, NIIT):
    # Additional Medicare tax on unearned Income
    if c00100 > NIIT_thd[MARS - 1]:
        NIIT  = NIIT_trt * min(e00300 + e00600 + max(0, c01000)
                + max(0, e02000), c00100 - NIIT_thd[MARS - 1])
    else: NIIT = 0
    return NIIT

@iterate_jit(nopython=True, puf=True)
def F2441(_earned, _fixeic, e59560, MARS, f2441, DCC_c,
               e32800, e32750 , e32775, CDOB1, CDOB2, e32890, e32880, FLPDYR, puf):

    if _fixeic == 1: 
        _earned = e59560

    if MARS == 2 and puf == True:
        if e32890 != 0:
            c32880 = 0.5 * _earned
            c32890 = 0.5 * _earned
        else:
            c32880 = max(0., e32880)
            c32890 = max(0., e32890)

    elif MARS != 2:
        c32880 = _earned
        c32890 = _earned

    if f2441 == 0:
        _ncu13 = 0
        if FLPDYR - CDOB1 >= 0 and FLPDYR - CDOB1 <= 12:
            _ncu13 = _ncu13 +1
        if FLPDYR - CDOB2 >= 0 and FLPDYR - CDOB2 <= 12:
            _ncu13 = _ncu13 +1
    else:
        _ncu13 = f2441
        
    _dclim = min(_ncu13, 2.) * DCC_c
    
    c32800 = min(max(e32800, e32750 + e32775), _dclim)

    #TODO deal with these types
    _earned = float(_earned)
    c32880 = float(c32880)
    c32890 = float(c32890)
    _ncu13 = float(_ncu13)

    return _earned, c32880, c32890, _ncu13, _dclim, c32800



@iterate_jit(nopython=True)
def DepCareBen(c32800, _cmp, MARS, c32880, c32890, e33420, e33430, e33450, 
                    e33460, e33465, e33470, _sep, _dclim, e32750, e32775, 
                    _earned):

    # Part III ofdependent care benefits
    if _cmp == 1  and MARS == 2:
        _seywage = min(c32880, c32890, e33420 + e33430 - e33450, e33460)
    else: 

        _seywage = 0.

    if _cmp == 1 and MARS != 2:  #this is same as above, why?
        _seywage = min(c32880, c32890, e33420 + e33430 - e33450, e33460)
   
    if _cmp == 1:
        c33465 = e33465
        c33470 = e33470
        c33475 = max(0., min(_seywage, 5000 / _sep) - c33470)
        c33480 = max(0., e33420 + e33430 - e33450 - c33465 - c33475)
        c32840 = c33470 + c33475

        c32800 = min(max(0., _dclim - c32840), max(0., e32750 + e32775 - c32840))

    else: 
        c33465, c33470, c33475, c33480, c32840 = 0.,0.,0.,0.,0.
        c32800 = c32800

    if MARS == 2:
        c33000 = max(0, min(c32800, min(c32880, c32890)))
    else: 
        c33000 = max(0, min(c32800, _earned))

    return _seywage, c33465, c33470, c33475, c33480, c32840, c32800, c33000




@iterate_jit(nopython=True)
def ExpEarnedInc(  _exact, c00100, CDCC_ps, CDCC_crt,
                        c33000, c05800, e07300, e07180):
    # Expenses limited to earned income

    if _exact == 1: 

        _tratio = float(math.ceil(max((c00100 - CDCC_ps)
                / 2000, 0.)))

        c33200 = c33000 * 0.01 * max(20., CDCC_crt - min(15., _tratio))

    
    else: 
        _tratio = 0.

        c33200 = c33000 * 0.01 * max(20., CDCC_crt
                - max((c00100 - CDCC_ps) / 2000, 0.))

    c33400 = min(max(0., c05800 - e07300), c33200)

    # amount of the credit

    if e07180 == 0:

        c07180 = 0.
        c33000 = 0.
    else: 
        c07180 = c33400

    return _tratio, c33200, c33400, c07180, c33000



@iterate_jit(nopython=True)
def RateRed(c05800, _fixup, _othtax, _exact, x59560, _earned):

    # rate reduction credit for 2001 only, is this needed?
    c05800 = c05800
    c07970 = 0.


    # want to get rid of this
    if _fixup >= 3:
        c05800 = c05800 + _othtax

    if _exact == 1:
        c59560 = x59560
    else:
        c59560 = _earned 

    return c07970, c05800, c59560


@iterate_jit(nopython=True, puf=True)
def NumDep(EICYB1, EICYB2, EICYB3,
                EIC, c00100, e00400, MARS, 
                EITC_ps, EITC_ps_MarriedJ, EITC_rt, c59560, EITC_c,
                EITC_prt, e83080, e00300, e00600, e01000, e40223, 
                e25360, e25430, e25470, e25400, e25500, e26210,
                e26340, e27200, e26205, e26320, EITC_InvestIncome_c, _cmp, SOIYR, 
                DOBYR, SDOBYR, _agep, _ages, c59660, puf):

    EICYB1 = max(0.0, EICYB1)
    EICYB2 = max(0.0, EICYB2)
    EICYB3 = max(0.0, EICYB3)

    _ieic = int( max(EIC, EICYB1) + EICYB2 + EICYB3)

    # Modified AGI only through 2002

    _modagi = c00100 + e00400


    if MARS == 2 and _modagi > 0:
        _val_ymax = float((EITC_ps[_ieic]
                    + EITC_ps_MarriedJ[_ieic]))

    else: _val_ymax = 0.

    if (MARS == 1 or MARS == 4 or MARS == 5 or MARS == 7) and _modagi > 0:
        _val_ymax = float(EITC_ps[_ieic])


    if (MARS == 1 or MARS == 4 or MARS == 5 or 
            MARS == 2 or MARS == 7) and _modagi > 0:

        c59660 = min(EITC_rt[_ieic] * c59560,
                EITC_c[_ieic])

        _preeitc = c59660 
    else: 

        c59660, _preeitc = 0., 0.

    if (MARS != 3 and MARS != 6 and _modagi > 0 and
            (_modagi > _val_ymax or c59560 > _val_ymax)):
        _preeitc = max(0., EITC_c[ _ieic] - EITC_prt[_ieic]
                       * (max(0.,max(_modagi,c59560)-_val_ymax)))
        _preeitc = min(_preeitc,c59660)


    if MARS != 3 and MARS != 6 and _modagi > 0:
        _val_rtbase = EITC_rt[_ieic] * 100
        _val_rtless = EITC_prt[_ieic] * 100
        _dy = (e00400 + e83080 + e00300 + e00600

                   + max(0., max(0., e01000) - max(0., e40223))
                   + max(0., max(0., e25360) - e25430 - e25470 - e25400 - e25500)
                   + max(0., e26210 + e26340 + e27200
                        - math.fabs(e26205) - math.fabs(e26320)))
    else:
        _val_rtbase = 0.
        _val_rtless = 0.
        _dy = 0.

    if (MARS != 3 and MARS != 6 and _modagi > 0 
            and _dy > EITC_InvestIncome_c):
         _preeitc = 0.

    if puf or (_ieic > 0) or (_agep >= 25 and _agep <= 64) or (_ages > 0):
        c59660 = _preeitc
    else:
        c59660 = 0.
        c59560 = 0.  # updated to reflect SAS code, but has no seeming affect on accuracy

    _eitc = c59660
       
    return (_ieic, EICYB1, EICYB2, EICYB3, _modagi, c59660,
               _val_ymax, _preeitc, _val_rtbase, _val_rtless, _dy)


@iterate_jit(nopython=True)
def ChildTaxCredit(n24, MARS, CTC_c, c00100, _feided, CTC_ps, _exact, 
                        c11070, c07220, c07230, _num, _precrd, _nctcr, CTC_prt):

    # Child Tax Credit
    if MARS == 2:
        _num = 2.

    _nctcr = n24

    _precrd = CTC_c * _nctcr

    _ctcagi = c00100 + _feided

    if _ctcagi > CTC_ps[MARS - 1] and _exact == 1:
        _precrd = max(0., _precrd - CTC_prt* 
                    math.ceil(_ctcagi - CTC_ps[MARS - 1]))

    if _ctcagi > CTC_ps[MARS - 1] and _exact != 1:
        _precrd = max(0., _precrd - CTC_prt * 
                    (max(0., _ctcagi - CTC_ps[MARS - 1]) + 500))

    #TODO get rid of this type declaration
    _precrd = float(_precrd)

    return (c11070, c07220, c07230, _num, _nctcr, _precrd, _ctcagi)

# def HopeCredit():
    # W/o congressional action, Hope Credit will replace 
    # American opportunities credit in 2018. NEED TO ADD LOGIC!!!


@iterate_jit(nopython=True)
def AmOppCr(_cmp, e87482, e87487, e87492, e87497):
    # American Opportunity Credit 2009+

    if _cmp == 1:

        c87482 = max(0., min(e87482, 4000.))
        c87487 = max(0., min(e87487, 4000.))
        c87492 = max(0., min(e87492, 4000.))
        c87497 = max(0., min(e87497, 4000.))
    else: 
        c87482, c87487, c87492, c87497 = 0.,0.,0.,0.

    if max(0, c87482 - 2000) == 0:
        c87483 = c87482
    else: 
        c87483 = 2000 + 0.25 * max(0, c87482 - 2000)

    if max(0, c87487 - 2000) == 0:
        c87488 = c87487
    else: 
        c87488 = 2000 + 0.25 * max(0, c87487 - 2000)

    if max(0, c87492 - 2000) == 0:
        c87493 = c87492
    else: 
        c87493 = 2000 + 0.25 * max(0, c87492 - 2000)

    if max(0, c87497 - 2000) == 0:
        c87498 = c87497
    else: 
        c87498 = 2000 + 0.25 * max(0, c87497 - 2000)


    c87521 = c87483 + c87488 + c87493 + c87498

    return (c87482, c87487, c87492, c87497,
               c87483, c87488, c87493, c87498, c87521)



@iterate_jit(nopython=True, puf=True)
def LLC(e87530, LLC_Expense_c, e87526, e87522, e87524, e87528, c87540, c87550, puf):

    # Lifetime Learning Credit


    if puf == True:
        c87540 = float(min(e87530, LLC_Expense_c))
        c87530 = 0.
    else:
        c87530 = e87526 + e87522 + e87524 + e87528
        c87540 = float(min(c87530, LLC_Expense_c))


    c87550 = 0.2 * c87540

    return (c87540, c87550, c87530)


@iterate_jit(nopython=True)
def RefAmOpp(_cmp, c87521, _num, c00100, EDCRAGE, c87668):
    # Refundable American Opportunity Credit 2009+

    if _cmp == 1 and c87521 > 0:
        c87654 = 90000 * _num
        c87656 = c00100
        c87658 = np.maximum(0., c87654 - c87656)
        c87660 = 10000 * _num
        c87662 = 1000 * np.minimum(1., c87658 / c87660)
        c87664 = c87662 * c87521 / 1000.0
    else:
        c87654, c87656, c87658, c87660, c87662, c87664 = 0., 0., 0., 0., 0., 0.

    if _cmp == 1 and c87521 > 0 and EDCRAGE == 1:
        c87666 = 0.
    else:
        c87666 = 0.4 * c87664

    if c87521 > 0 and _cmp == 1:
        c10960 = c87666
        c87668 = c87664 - c87666
        c87681 = c87666

    else: c10960, c87668, c87681 = 0., 0., 0.

    return (c87654, c87656, c87658, c87660, c87662,
               c87664, c87666, c10960, c87668, c87681)


@iterate_jit(nopython=True)
def NonEdCr(c87550, MARS, ETC_pe_Married, c00100, _num,
    c07180, e07200, c07230, e07240, e07960, e07260, e07300,
    e07700, e07250, t07950, c05800, _precrd, ETC_pe_Single, _xlin3, _xlin6, c87668, c87620):
    """
    Nonrefundable Education Credits
    Form 8863 Tentative Education Credits

    Notes
    -----
    Tax Law Parameters:

        e07180 : Child Care Credit

        e07200 : Credit for Elderly or Disabled

        e07240 : Retirement Savings Contribution Credit

        e07960 : Qualified Electric Vehicle Credit

        e07260 : Residential Energy Credit

        e07300 : Foreign Tax Credit

        e07700 : Mortgage Int. Credit

        e07250 : Adoption Credit Amt.

    Intermediate Variables:

        _num : filing status, number of people filing jointly

        c87668 : nonrefundable Education Credit

    Returns
    -------

    """

    c87560 = c87550

    # Phase Out
    if MARS == 2:
        c87570 = float(ETC_pe_Married * 1000)
    else:
        c87570 = float(ETC_pe_Single * 1000)

    c87580 = float(c00100)


    c87590 = max(0., c87570 - c87580)

    c87600 = 10000.0 * _num

    c87610 = min(1., float(c87590 / c87600))

    c87620 = c87560 * c87610

    _xlin3 = c87668 + c87620
    _xlin6 = max(0,c05800 - (e07300 + c07180 + e07200))
    c07230 = min(_xlin3, _xlin6)

    _ctc1 = c07180 + e07200 + c07230

    _ctc2 = e07240 + e07960 + e07260 + e07300

    _regcrd = _ctc1 + _ctc2

    _exocrd = e07700 + e07250

    _exocrd = _exocrd + t07950

    _ctctax = c05800 - _regcrd - _exocrd

    c07220 = min(_precrd, max(0., _ctctax))
    # lt tax owed

    return (c87560, c87570, c87580, c87590, c87600, c87610,
            c87620, _ctc1, _ctc2, _regcrd, _exocrd, _ctctax, c07220, c07230)


@iterate_jit(nopython=True, puf=True)
def AddCTC(_nctcr, _precrd, c07220, e00200, e82882, e30100, _sey, _setax,
           _exact, e82880, ACTC_Income_thd, ACTC_rt, SS_Earnings_c,
           ALD_SelfEmploymentTax_HC, e03260, e09800, c59660, e11200, e59680,
           e59700, e59720, _fixup, e11070, e82915, e82940, c82940,
           ACTC_ChildNum, puf):

    # Additional Child Tax Credit

    c82940 = 0.

    # Part I of 2005 form 8812
    if _nctcr > 0:
        c82925 = _precrd

        c82930 = c07220

        c82935 = c82925 - c82930

        # CTC not applied to tax

        c82880 = max(0., e00200 + e82882 + e30100
                     + max(0., _sey) - 0.5 * _setax)
        if _exact == 1:
            c82880 = e82880

        h82880 = c82880


        c82885 = max(0., c82880 - ACTC_Income_thd)

        c82890 = ACTC_rt * c82885

    else:
        c82925, c82930, c82935, c82880, h82880, c82885, c82890 = (0., 0., 0.,
                                                              0., 0., 0., 0.)

    # Part II of 2005 form 8812

    if _nctcr >= ACTC_ChildNum and c82890 < c82935:
        c82900 = 0.0765 * min(SS_Earnings_c, c82880)

        c82905 = float((1-ALD_SelfEmploymentTax_HC)*e03260 + e09800)

        c82910 = c82900 + c82905

        c82915 = c59660 + e11200


        c82920 = max(0., c82910 - c82915)
        c82937 = max(c82890, c82920)

    else:

        c82900, c82905, c82910, c82915, c82920, c82937 = 0., 0., 0., 0., 0., 0.

    # Part II of 2005 form 8812
    if _nctcr > 2 and c82890 >= c82935:
        c82940 = c82935

    if _nctcr > 2 and c82890 < c82935:
        c82940 = min(c82935, c82937)
        
    if _nctcr <=2 and c82890>0:
        c82940 = min (c82890, c82935)

    #if _nctcr > 0:
    c11070 = c82940
    #else: 

    #    c11070 = 0.

                #WHY ARE WE SETTING AN 'E' VALUE HERE?
    if puf == True and _nctcr > 0:
        e59660 = float(e59680 + e59700 + e59720)
    else:
        e59660 = 0.


    if e82915 > 0 and abs(e82940 - c82940)>100:
        _othadd = e11070 - c11070
    else:
        _othadd = 0.

        # get rid of the fixup code
    if e82915 > 0 and abs(e82940 - c82940) > 100 and _fixup >= 4:
        c11070 = c11070 + _othadd

    return (c82925, c82930, c82935, c82880, h82880, c82885, c82890,
            c82900, c82905, c82910, c82915, c82920, c82937, c82940, c11070,
            e59660, _othadd)


def F5405(pm, rc):
    # Form 5405 First-Time Homebuyer Credit
    # not needed

    c64450 = np.zeros((rc.dim,))
    return DataFrame(data=np.column_stack((c64450,)), columns=['c64450'])


@iterate_jit(nopython=True, puf=True)
def C1040(e07400, e07180, e07200, c07220, c07230, e07250,
          e07600, e07260, c07970, e07300, x07400, e09720,
          e07500, e07700, e08000, e07240, e08001, e07960, e07970,
          SOIYR, e07980, c05800, e08800, e09900, e09400, e09800,
          e10000, e10100, e09700, e10050, e10075, e09805, e09710,
          c59660, c07180, _eitc, c59680, NIIT, _amed, puf):

    # Allocate credits to tax in order on the tax form
    _avail = c05800
    c07180 = min(c07180, _avail)
    _avail = _avail - c07180
    _avail = max(0, _avail - e07200)
    c07300 = min(e07300, _avail)
    _avail = _avail - c07300
    c07230 = min(c07230, _avail)
    _avail = _avail - c07230
    c07240 = min(e07240, _avail)
    _avail = _avail - c07240
    c07220 = min(c07220, _avail)
    _avail = _avail - c07220
    c07600 = min(e07600, _avail)
    _avail = _avail - c07600
    c07260 = min(e07260, _avail)
    _avail = _avail - c07260

    c59680 = min(_eitc, _avail)

    # Credits 1040 line 48

    x07400 = e07400

    c07100 = (e07180 + e07200 + e07600 + c07300 + x07400
              + e07980 + c07220 + e07500 + e08000)

    y07100 = c07100

    c07100 += e07700 + c07230 + c07970 + e07240 + e07260 + e08001 + e07960

    x07100 = c07100
    c07100 = min(c07100, c05800)

    # Tax After credits 1040 line 52

    c08795 = max(0., c05800 - c07100)  # SAS @1277

#    c08800 = c08795

    if puf:
        e08795 = float(e08800)
    else:
        e08795 = 0.

    # Tax before refundable credits
    _othertax = e09900 + e09400 + e09800 + e10100 + NIIT + _amed
    c09200 = _othertax + c08795 + e10000

    # assuming year (FLPDYR) > 2009
    c09200 = c09200 + e09700 + e10050 + e10075 + e09805 + e09710 + e09720

    return (c07100, y07100, x07100, c08795, e08795, c09200, _eitc, _othertax)


@iterate_jit(nopython=True)
def DEITC(c08795, c59660, c09200, c07100, c08800, c05800, _othertax):

    # Decomposition of EITC

    if c08795 > 0 and c59660 > 0 and c08795 <= c59660:
        c59680 = c08795

        _comb = c59660 - c59680

    else:

        c59680 = 0.
        _comb = 0.

    if c08795 > 0 and c59660 > 0 and c08795 > c59660:
        c59680 = c59660

    c07150 = c07100 + c59680
    c07150 = min(c07150, c05800)
    c08800 = c05800 - c07150

    c59700 = min(_othertax, c59680)
    c59720 = c59680 - c59700

    if c08795 < 0 or c59660 <= 0:
        _compb = 0.
        c59680 = 0.
        c59700 = 0.
        c59720 = 0.

    else:
        _compb = 0.

    c07150 = c07100 + c59680
    c07150 = c07150
    c10950 = 0.

    return (c59680, c59700, c59720, _comb, c07150, c10950, c08800)


@iterate_jit(nopython=True)
def OSPC_TAX(c09200, c59660, c11070, c10960, c11600, c10950, _eitc, e11580,
             e11450, e11500, e82040, e09900, e11400, e11300, e11200, e11100,
             e11550, e09710, e09720):

    _refund = (c59660 + c11070 + c11600 + c10960 + c10950 + e11580 + e11450 +
               e11500)

    _ospctax = c09200 - _refund - e82040

    _payments = (e09900 + e11500 + e11400 + e11300 + e11200 + e11100 + e11550
                 + e11450)

    c10300 = max(0, _ospctax-e09710-e09720-_payments)


    # Ignore refundable partof _eitc
    # TODO Remove this _eitc
    # if c09200 <= _eitc:
    _eitc = c59660

    return (c10300, _eitc, _refund, _ospctax)


@jit(nopython=True)
def Taxer_i(inc_in, MARS, II_rt1, II_rt2, II_rt3, II_rt4, II_rt5, II_rt6,
            II_rt7, II_brk1, II_brk2, II_brk3, II_brk4, II_brk5, II_brk6):

    _a6 = inc_in

    inc_out = (II_rt1 * min(_a6, II_brk1[MARS - 1])
               + II_rt2 * min(II_brk2[MARS - 1] - II_brk1[MARS - 1], max(0., _a6 - II_brk1[MARS - 1]))
               + II_rt3 * min(II_brk3[MARS - 1] - II_brk2[MARS - 1], max(0., _a6 - II_brk2[MARS - 1]))
               + II_rt4 * min(II_brk4[MARS - 1] - II_brk3[MARS - 1], max(0., _a6 - II_brk3[MARS - 1]))
               + II_rt5 * min(II_brk5[MARS - 1] - II_brk4[MARS - 1], max(0., _a6 - II_brk4[MARS - 1]))
               + II_rt6 * min(II_brk6[MARS - 1] - II_brk5[MARS - 1], max(0., _a6 - II_brk5[MARS - 1]))
               + II_rt7 * max(0., _a6 - II_brk6[MARS - 1]))

    return inc_out


def Dist_Corp_Inc_Tax(revenue_collected, percent_labor, percent_supernormal,
                      percent_normal, agg_comp, agg_dividends, agg_capgains,
                      agg_bonds, agg_self_employed_and_pt, share_corptax_burden,
                      dividends, e_and_p, netcapgains, bonds, compensation):
    """
    This function calculates the burden of the corporate income tax borne
    by an individual in the economy. It also incorporates this burden into
    our measure of the individual's expanded income.

    Parameters
    ----------
    revenue_collected : float
        value of yearly revenue estimated to be collected in aggregate from the
        corporate income tax assigned by the user
    percent_labor : float
        percent of the burden that will be borne by labor
    percent_normal : float
        percent of the burden that will be borne by normal returns
    percent_supernormal : float
        percent of the burden that will be borne by supernormal returns

    Returns
    -------
    share_corptax_burden : float
        individual's share of the corporate income tax
    """

    # self-employment (e09400)
    # individual's share of total self-employment
    self_employed_and_pt =  e_and_p / agg_self_employed_and_pt

    share_of_divs = dividends / agg_dividends
    share_of_capgains = netcapgains / agg_capgains

    # adapted from the JCT
    share_from_labor = (percent_labor * revenue_collected *
                        compensation / agg_comp)

    # adapted from the JCT and TPC
    share_from_normal = ((percent_normal * revenue_collected) *
                         (share_of_divs * .4 + share_of_capgains * .4 +
                          self_employed_and_pt * .4 + bonds / agg_bonds))

    share_from_supernormal = (percent_supernormal * revenue_collected
                              * (share_of_divs * .6 + share_of_capgains * .6))

    # individual's share of the corporate income tax
    share_corptax_burden = share_from_labor + share_from_normal + share_from_supernormal

    # incorporating the burden into our measure of expanded income
    # expanded_income = expanded_income + corp_tax_burden

    return share_corptax_burden<|MERGE_RESOLUTION|>--- conflicted
+++ resolved
@@ -377,12 +377,8 @@
     else:
         _hasgain = 0.
 
-<<<<<<< HEAD
-    # _taxinc > 0. and
-    if  _hasgain == 1.:
-=======
+
     if _hasgain == 1.:
->>>>>>> 8fc6e0a7
         #if/else 1
         _dwks5 = max(0., e58990 - e58980)
         c24505 = max(0., c00650 - _dwks5)
