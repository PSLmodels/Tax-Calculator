"""
OSPC Tax-Calculator tax Calculator class.
"""
import math
import copy
import numpy as np
import pandas as pd
from pandas import DataFrame
from .utils import *
from .functions import *
from .policy import Policy
from .records import Records
from .behavior import Behavior
from .growth import Growth, adjustment, target


all_cols = set()


def add_df(alldfs, df):
    for col in df.columns:
        if col not in all_cols:
            all_cols.add(col)
            alldfs.append(df[col])
        else:
            dup_index = [i for i,
                         series in enumerate(alldfs) if series.name == col][0]
            alldfs[dup_index] = df[col]


class Calculator(object):

    def __init__(self, policy=None, records=None,
                 sync_years=True, behavior=None, growth=None, **kwargs):

        if isinstance(policy, Policy):
            self._policy = policy
        else:
            raise ValueError('must specify policy as a Policy object')

        if behavior:
            if isinstance(behavior, Behavior):
                self.behavior = behavior
            else:
                raise ValueError('behavior must be a Behavior object')
        else:
            self.behavior = Behavior(start_year=policy.start_year)

        if growth:
            if isinstance(growth, Growth):
                self.growth = growth
            else:
                raise ValueError('growth must be a Growth object')
        else:
            self.growth = Growth(start_year=policy.start_year)

        if isinstance(records, Records):
            self._records = records
        elif isinstance(records, str):
            self._records = Records.from_file(records, **kwargs)
        else:
            msg = 'must specify records as a file path or Records object'
            raise ValueError(msg)

        if sync_years and self._records.current_year == Records.PUF_YEAR:
            print("You loaded data for " +
                  str(self._records.current_year) + '.')

            if self._records.current_year == 2009:
                self.records.extrapolate_2009_puf()

            while self._records.current_year < self._policy.current_year:
                self._records.increment_year()

            print("Your data have been extrapolated to " +
                  str(self._records.current_year) + ".")

        assert self._policy.current_year == self._records.current_year

    @property
    def policy(self):
        return self._policy

    @property
    def records(self):
        return self._records

    def TaxInc_to_AMTI(self):
        TaxInc(self.policy, self.records)
        XYZD(self.policy, self.records)
        NonGain(self.policy, self.records)
        TaxGains(self.policy, self.records)
        MUI(self.policy, self.records)
        AMTI(self.policy, self.records)

    def calc_one_year(self):
        FilingStatus(self.policy, self.records)
        Adj(self.policy, self.records)
        CapGains(self.policy, self.records)
        SSBenefits(self.policy, self.records)
        AGI(self.policy, self.records)
        ItemDed(self.policy, self.records)
        EI_FICA(self.policy, self.records)
        AMED(self.policy, self.records)
        StdDed(self.policy, self.records)
        # Store calculated standard deduction, calculate
        # taxes with standard deduction, store AMT + Regular Tax
        std = copy.deepcopy(self.records._standard)
        item = copy.deepcopy(self.records.c04470)
        item_no_limit = copy.deepcopy(self.records.c21060)
        self.records.c04470 = np.zeros(self.records.dim)
        self.records.c21060 = np.zeros(self.records.dim)
        self.TaxInc_to_AMTI()
        std_taxes = copy.deepcopy(self.records.c05800)
        # Set standard deduction to zero, calculate taxes w/o
        # standard deduction, and store AMT + Regular Tax
        self.records._standard = np.zeros(self.records.dim)
        self.records.c21060 = item_no_limit
        self.records.c04470 = item
        self.TaxInc_to_AMTI()
        item_taxes = copy.deepcopy(self.records.c05800)
        # Replace standard deduction with zero where the taxpayer
        # would be better off itemizing
        self.records._standard = np.where(item_taxes <
                                          std_taxes,
                                          0, std)
        self.records.c04470 = np.where(item_taxes <
                                       std_taxes,
                                       item, 0)
        self.records.c21060 = np.where(item_taxes <
                                       std_taxes,
                                       item_no_limit, 0)

        # Calculate taxes with optimal itemized deduction
        TaxInc(self.policy, self.records)
        XYZD(self.policy, self.records)
        NonGain(self.policy, self.records)
        TaxGains(self.policy, self.records)
        MUI(self.policy, self.records)
        AMTI(self.policy, self.records)
        F2441(self.policy, self.records)
        DepCareBen(self.policy, self.records)
        ExpEarnedInc(self.policy, self.records)
        NumDep(self.policy, self.records)
        ChildTaxCredit(self.policy, self.records)
        AmOppCr(self.policy, self.records)
        LLC(self.policy, self.records)
        RefAmOpp(self.policy, self.records)
        NonEdCr(self.policy, self.records)
        AddCTC(self.policy, self.records)
        F5405(self.policy, self.records)
        C1040(self.policy, self.records)
        DEITC(self.policy, self.records)
        OSPC_TAX(self.policy, self.records)
        ExpandIncome(self.policy, self.records)

    def calc_all(self):
        self.calc_one_year()
        BenefitSurtax(self)

    def calc_all_test(self):
        all_dfs = []
        add_df(all_dfs, FilingStatus(self.policy, self.records))
        add_df(all_dfs, Adj(self.policy, self.records))
        add_df(all_dfs, CapGains(self.policy, self.records))
        add_df(all_dfs, SSBenefits(self.policy, self.records))
        add_df(all_dfs, AGI(self.policy, self.records))
        add_df(all_dfs, ItemDed(self.policy, self.records))
        add_df(all_dfs, EI_FICA(self.policy, self.records))
        add_df(all_dfs, AMED(self.policy, self.records))
        add_df(all_dfs, StdDed(self.policy, self.records))
        add_df(all_dfs, TaxInc(self.policy, self.records))
        add_df(all_dfs, XYZD(self.policy, self.records))
        add_df(all_dfs, NonGain(self.policy, self.records))
        add_df(all_dfs, TaxGains(self.policy, self.records))
        add_df(all_dfs, MUI(self.policy, self.records))
        add_df(all_dfs, AMTI(self.policy, self.records))
        add_df(all_dfs, F2441(self.policy, self.records))
        add_df(all_dfs, DepCareBen(self.policy, self.records))
        add_df(all_dfs, ExpEarnedInc(self.policy, self.records))
        add_df(all_dfs, NumDep(self.policy, self.records))
        add_df(all_dfs, ChildTaxCredit(self.policy, self.records))
        add_df(all_dfs, AmOppCr(self.policy, self.records))
        add_df(all_dfs, LLC(self.policy, self.records))
        add_df(all_dfs, RefAmOpp(self.policy, self.records))
        add_df(all_dfs, NonEdCr(self.policy, self.records))
        add_df(all_dfs, AddCTC(self.policy, self.records))
        add_df(all_dfs, F5405(self.policy, self.records))
        add_df(all_dfs, C1040(self.policy, self.records))
        add_df(all_dfs, DEITC(self.policy, self.records))
        add_df(all_dfs, OSPC_TAX(self.policy, self.records))
        add_df(all_dfs, ExpandIncome(self.policy, self.records))
        totaldf = pd.concat(all_dfs, axis=1)
        return totaldf

    def increment_year(self):
        if self.growth.factor_adjustment != 0:
            if not np.array_equal(self.growth._factor_target,
                                  self.growth.REAL_GDP_GROWTH):
                msg = "adjustment and target factor \
                       cannot be non-zero at the same time"
                raise ValueError(msg)
            else:
                adjustment(self, self.growth.factor_adjustment,
                           self.policy.current_year + 1)
        elif not np.array_equal(self.growth._factor_target,
                                self.growth.REAL_GDP_GROWTH):
            target(self, self.growth._factor_target,
                   self.policy.inflation_rates,
                   self.policy.current_year + 1)
        self.records.increment_year()
        self.policy.set_year(self.policy.current_year + 1)
        self.behavior.set_year(self.policy.current_year)

    @property
    def current_year(self):
        return self.policy.current_year

<<<<<<< HEAD
    def mtr(self, income_type_list,
            finite_diff=1.0,
            wrt_adjusted_income=True):
=======
    def mtr(self, income_type_str='e00200p',
            finite_diff=0.01,
            wrt_full_compensation=True):
>>>>>>> da8f0837
        """
        Calculates the marginal FICA, individual income, and combined
        tax rates for every tax filing unit.
          The marginal tax rates are approximated as the change in tax
        liability caused by a small increase (the finite_diff) in income
        (specified by the income_type_str) divided by that small increase
        in income, when wrt_full_compensation is false.
          If wrt_full_compensation is true, then the marginal tax rates
        are computed as the change in tax liability divided by the change
        in total compensation caused by the small increase in income
        (where the change in total compensation is the sum of the small
        increase in income and any increase in the employer share of FICA
        taxes caused by the small increase in income).

        Parameters
        ----------
<<<<<<< HEAD
        income_type_list: list of strings
            specifies a list of income attribute in the Records class.
=======
        income_type_str: string
            specifies type of income that is increased to compute the
            marginal tax rates (see mtr_valid_income_types below).
>>>>>>> da8f0837

        finite_diff: float
            specifies marginal amount to be added to income in order to
            calculate the marginal tax rate.

        wrt_full_compensation: boolean
            specifies whether or not marginal tax rates on earned income
            are computed with respect to (wrt) changes in total compensation
            that includes the employer share of OASDI+HI payroll taxes.

        Returns
        -------
        mtr_fica: an array of marginal FICA tax rates.
        mtr_iit: an array of marginal individual income tax (IIT) rates.
        mtr_combined: an array of marginal combined FICA and IIT tax rates.
        """
<<<<<<< HEAD

        # At this point if the income type is wage and salaries (WAS)
        # Only the splitted primary filer's WAS's allowed in this function
        for income_type in income_type_list:
            if income_type == 'e00200' or 'e00200s':
                msg = 'Only e00200p is allowed for this type of income.'
                ValueError(msg)
            elif income_type == 'e00900' or 'e00900s':
                msg = 'Only e00900p is allowed for this type of income.'
                ValueError(msg)
            elif income_type == 'e02100' or 'e02100s':
                msg = 'Only e02100p is allowed for this type of income.'
                ValueError(msg)
            elif income_type[:1] != 'e' or 'p':
                msg = 'Please use the PUF variables for this MTR calculation.'
                ValueError(msg)
            else:
                pass

        # Check for reasonable value of finite_diff parameter.
        if finite_diff <= 0.0 or finite_diff > 10.0:
            msg = 'mtr finite_diff={} not in (0,10] range'
            raise ValueError(msg.format(finite_diff))

        income_dict = {}
        for income_type in income_type_list:
            income_dict[income_type] = getattr(self.records, income_type)

        first_income_type = income_type_list[0]
        earnings_type = getattr(self.records, 'e00200')

        # Calculate the base level of taxes.
        self.calc_all()
        _ospctax_base = copy.deepcopy(self.records._ospctax)
        _fica_base = copy.deepcopy(self.records._fica)
        _combined_taxes_base = _ospctax_base + _fica_base

        # Calculate the tax change with a marginal increase in income.
        setattr(self.records, first_income_type,
                income_dict[first_income_type] + finite_diff)

        setattr(self.records, 'e00200', earnings_type + finite_diff)
        self.calc_all()

        _ospctax_up = copy.deepcopy(self.records._ospctax)
        _fica_up = copy.deepcopy(self.records._fica)
        _combined_taxes_up = _ospctax_up + _fica_up

        delta_fica_up = _fica_up - _fica_base
        delta_ospctax_up = _ospctax_up - _ospctax_base
        delta_combined_taxes_up = _combined_taxes_up - _combined_taxes_base

        # Calculate the tax change with a marginal decrease in income.
        setattr(self.records, first_income_type,
                income_dict[first_income_type] - finite_diff)

        setattr(self.records, 'e00200',
                earnings_type - finite_diff)
        self.calc_all()

        _ospctax_down = copy.deepcopy(self.records._ospctax)
        _fica_down = copy.deepcopy(self.records._fica)
        _combined_taxes_down = _ospctax_down + _fica_down

        # We never take the downward version
        # when the taxpayer's wages are sent negative.

        total = np.zeros(len(self.records.s006))
        for income_type in income_type_list:
            total += income_dict[income_type]

        delta_fica_down = np.where(total <= finite_diff,
                                   _fica_base - _fica_down,
                                   delta_fica_up)
        delta_ospctax_down = np.where(total >= finite_diff,
                                      _ospctax_base - _ospctax_down,
                                      delta_ospctax_up)
        delta_combined_taxes_down = np.where(total >= finite_diff,
                                             _combined_taxes_base -
                                             _combined_taxes_down,
                                             delta_combined_taxes_up)

        # Reset the income_type to its starting point to avoid
        # unintended consequences.
        setattr(self.records, first_income_type,
                income_dict[first_income_type])

        setattr(self.records, 'e00200', earnings_type)
        self.calc_all()

        # Choose the more modest effect of either adding or subtracting income
        delta_fica = np.where(np.absolute(delta_fica_up) <=
                              np.absolute(delta_fica_down),
                              delta_fica_up, delta_fica_down)
        delta_ospctax = np.where(np.absolute(delta_ospctax_up) <=
                                 np.absolute(delta_ospctax_down),
                                 delta_ospctax_up, delta_ospctax_down)
        delta_combined_taxes = np.where(np.absolute(delta_combined_taxes_up) <=
                                        np.absolute(delta_combined_taxes_down),
                                        delta_combined_taxes_up,
                                        delta_combined_taxes_down)

        # Calculate marginal tax rates:
        # The rate we want is the "after-tax share of tax in compensation".
        # Since only half of the social security tax is including in wages for
        # income tax purposes, we need to increase the denominator by the
        # excluded portion of FICA.
        if (wrt_adjusted_income and
            (income_type_list == ['e00200'] or
             income_type_list == ['e00200s'] or
             income_type_list == ['e00200p'])):
            employer_fica_adjustment = np.where(self.records.e00200 <
                                                self.policy.SS_Earnings_c,
                                                0.5 * self.policy.FICA_ss_trt +
                                                0.5 * self.policy.FICA_mc_trt,
                                                0.5 * self.policy.FICA_mc_trt)
=======
        mtr_valid_income_types = ['e00200p']
        mtr_ind_earnings_types = ['e00200p']
        # check validity of income_type_str parameter
        if income_type_str not in mtr_valid_income_types:
            msg = 'mtr income_type_str={} is not valid'
            raise ValueError(msg.format(income_type_str))
        # check for reasonable value of finite_diff parameter
        if finite_diff <= 0.0 or finite_diff > 1.0:
            msg = 'mtr finite_diff={} is not in (0,1] range'
            raise ValueError(msg.format(finite_diff))
        # extract income_type array(s) from embedded records object
        income_type = getattr(self.records, income_type_str)
        if income_type_str in mtr_ind_earnings_types:
            earnings_type = self.records.e00200
        # calculate base level of taxes
        self.calc_all()
        fica_base = copy.deepcopy(self.records._fica)
        ospctax_base = copy.deepcopy(self.records._ospctax)
        combined_taxes_base = ospctax_base + fica_base
        # calculate level of taxes after a marginal increase in income
        setattr(self.records, income_type_str, income_type + finite_diff)
        if income_type_str in mtr_ind_earnings_types:
            self.records.e00200 = earnings_type + finite_diff
        self.calc_all()
        fica_up = copy.deepcopy(self.records._fica)
        ospctax_up = copy.deepcopy(self.records._ospctax)
        combined_taxes_up = ospctax_up + fica_up
        # compute marginal changes in tax liability
        fica_delta = fica_up - fica_base
        ospctax_delta = ospctax_up - ospctax_base
        combined_delta = combined_taxes_up - combined_taxes_base
        # return embedded records object to its original state and recalculate
        setattr(self.records, income_type_str, income_type)
        if income_type_str in mtr_ind_earnings_types:
            self.records.e00200 = earnings_type
        self.calc_all()
        # specify optional adjustment for employer (er) OASDI+HI payroll taxes
        if wrt_full_compensation and income_type_str in mtr_ind_earnings_types:
            adj = np.where(income_type <
                           self.policy.SS_Earnings_c,
                           0.5 * (self.policy.FICA_ss_trt +
                                  self.policy.FICA_mc_trt),
                           0.5 * self.policy.FICA_mc_trt)
>>>>>>> da8f0837
        else:
            adj = 0.0
        # compute marginal tax rates
        mtr_fica = fica_delta / (finite_diff * (1.0 + adj))
        mtr_iit = ospctax_delta / (finite_diff * (1.0 + adj))
        mtr_combined = combined_delta / (finite_diff * (1.0 + adj))
        # return the three marginal tax rate arrays
        return (mtr_fica, mtr_iit, mtr_combined)

    def diagnostic_table(self, num_years=5):
        table = []
        row_years = []
        calc = copy.deepcopy(self)

        for i in range(0, num_years):
            calc.calc_all()

            row_years.append(calc.policy.current_year)

            # totoal number of records
            returns = calc.records.s006.sum()

            # AGI
            agi = (calc.records.c00100 * calc.records.s006).sum()

            # number of itemizers
            ID1 = calc.records.c04470 * calc.records.s006
            STD1 = calc.records._standard * calc.records.s006
            deduction = np.maximum(calc.records.c04470, calc.records._standard)

            # S TD1 = (calc.c04100 + calc.c04200)*calc.s006
            NumItemizer1 = (calc.records.s006[(calc.records.c04470 > 0) *
                                              (calc.records.c00100 > 0)].sum())

            # itemized deduction
            ID = ID1[calc.records.c04470 > 0].sum()

            NumSTD = calc.records.s006[(calc.records._standard > 0) *
                                       (calc.records.c00100 > 0)].sum()
            # standard deduction
            STD = STD1[(calc.records._standard > 0) *
                       (calc.records.c00100 > 0)].sum()

            # personal exemption
            PE = (calc.records.c04600 *
                  calc.records.s006)[calc.records.c00100 > 0].sum()

            # taxable income
            taxinc = (calc.records.c04800 * calc.records.s006).sum()

            # regular tax
            regular_tax = (calc.records.c05200 * calc.records.s006).sum()

            # AMT income
            AMTI = (calc.records.c62100 * calc.records.s006).sum()

            # total AMTs
            AMT = (calc.records.c09600 * calc.records.s006).sum()

            # number of people paying AMT
            NumAMT1 = calc.records.s006[calc.records.c09600 > 0].sum()

            # tax before credits
            tax_bf_credits = (calc.records.c05800 * calc.records.s006).sum()

            # tax before nonrefundable credits 09200
            tax_bf_nonrefundable = (calc.records.c09200 *
                                    calc.records.s006).sum()

            # refundable credits
            refundable = (calc.records._refund * calc.records.s006).sum()

            # nonrefuncable credits
            nonrefundable = (calc.records.c07100 * calc.records.s006).sum()

            # Misc. Surtax
            surtax = (calc.records._surtax * calc.records.s006).sum()

            # ospc_tax
            revenue1 = (calc.records._ospctax * calc.records.s006).sum()

            # payroll tax (FICA)
            payroll = (calc.records._fica * calc.records.s006).sum()

            table.append([returns / math.pow(10, 6), agi / math.pow(10, 9),
                          NumItemizer1 / math.pow(10, 6), ID / math.pow(10, 9),
                          NumSTD / math.pow(10, 6), STD / math.pow(10, 9),
                          PE / math.pow(10, 9), taxinc / math.pow(10, 9),
                          regular_tax / math.pow(10, 9),
                          AMTI / math.pow(10, 9), AMT / math.pow(10, 9),
                          NumAMT1 / math.pow(10, 6),
                          tax_bf_credits / math.pow(10, 9),
                          refundable / math.pow(10, 9),
                          nonrefundable / math.pow(10, 9),
                          surtax / math.pow(10, 9),
                          revenue1 / math.pow(10, 9),
                          payroll / math.pow(10, 9)])
            calc.increment_year()

        df = DataFrame(table, row_years,
                       ["Returns (#m)", "AGI ($b)", "Itemizers (#m)",
                        "Itemized Deduction ($b)",
                        "Standard Deduction Filers (#m)",
                        "Standard Deduction ($b)", "Personal Exemption ($b)",
                        "Taxable income ($b)", "Regular Tax ($b)",
                        "AMT income ($b)", "AMT amount ($b)",
                        "AMT number (#m)", "Tax before credits ($b)",
                        "refundable credits ($b)",
                        "nonrefundable credits ($b)",
                        "Misc. Surtax ($b)",
                        "ospctax ($b)", "Payroll tax ($b)"])
        df = df.transpose()
        pd.options.display.float_format = '{:8,.1f}'.format

        return df<|MERGE_RESOLUTION|>--- conflicted
+++ resolved
@@ -216,15 +216,10 @@
     def current_year(self):
         return self.policy.current_year
 
-<<<<<<< HEAD
-    def mtr(self, income_type_list,
-            finite_diff=1.0,
-            wrt_adjusted_income=True):
-=======
     def mtr(self, income_type_str='e00200p',
             finite_diff=0.01,
             wrt_full_compensation=True):
->>>>>>> da8f0837
+
         """
         Calculates the marginal FICA, individual income, and combined
         tax rates for every tax filing unit.
@@ -241,14 +236,9 @@
 
         Parameters
         ----------
-<<<<<<< HEAD
-        income_type_list: list of strings
-            specifies a list of income attribute in the Records class.
-=======
         income_type_str: string
-            specifies type of income that is increased to compute the
-            marginal tax rates (see mtr_valid_income_types below).
->>>>>>> da8f0837
+            specifies a list of income types that is increased to compute
+            the marginal tax rates (see mtr_valid_income_types below).
 
         finite_diff: float
             specifies marginal amount to be added to income in order to
@@ -265,125 +255,8 @@
         mtr_iit: an array of marginal individual income tax (IIT) rates.
         mtr_combined: an array of marginal combined FICA and IIT tax rates.
         """
-<<<<<<< HEAD
-
-        # At this point if the income type is wage and salaries (WAS)
-        # Only the splitted primary filer's WAS's allowed in this function
-        for income_type in income_type_list:
-            if income_type == 'e00200' or 'e00200s':
-                msg = 'Only e00200p is allowed for this type of income.'
-                ValueError(msg)
-            elif income_type == 'e00900' or 'e00900s':
-                msg = 'Only e00900p is allowed for this type of income.'
-                ValueError(msg)
-            elif income_type == 'e02100' or 'e02100s':
-                msg = 'Only e02100p is allowed for this type of income.'
-                ValueError(msg)
-            elif income_type[:1] != 'e' or 'p':
-                msg = 'Please use the PUF variables for this MTR calculation.'
-                ValueError(msg)
-            else:
-                pass
-
-        # Check for reasonable value of finite_diff parameter.
-        if finite_diff <= 0.0 or finite_diff > 10.0:
-            msg = 'mtr finite_diff={} not in (0,10] range'
-            raise ValueError(msg.format(finite_diff))
-
-        income_dict = {}
-        for income_type in income_type_list:
-            income_dict[income_type] = getattr(self.records, income_type)
-
-        first_income_type = income_type_list[0]
-        earnings_type = getattr(self.records, 'e00200')
-
-        # Calculate the base level of taxes.
-        self.calc_all()
-        _ospctax_base = copy.deepcopy(self.records._ospctax)
-        _fica_base = copy.deepcopy(self.records._fica)
-        _combined_taxes_base = _ospctax_base + _fica_base
-
-        # Calculate the tax change with a marginal increase in income.
-        setattr(self.records, first_income_type,
-                income_dict[first_income_type] + finite_diff)
-
-        setattr(self.records, 'e00200', earnings_type + finite_diff)
-        self.calc_all()
-
-        _ospctax_up = copy.deepcopy(self.records._ospctax)
-        _fica_up = copy.deepcopy(self.records._fica)
-        _combined_taxes_up = _ospctax_up + _fica_up
-
-        delta_fica_up = _fica_up - _fica_base
-        delta_ospctax_up = _ospctax_up - _ospctax_base
-        delta_combined_taxes_up = _combined_taxes_up - _combined_taxes_base
-
-        # Calculate the tax change with a marginal decrease in income.
-        setattr(self.records, first_income_type,
-                income_dict[first_income_type] - finite_diff)
-
-        setattr(self.records, 'e00200',
-                earnings_type - finite_diff)
-        self.calc_all()
-
-        _ospctax_down = copy.deepcopy(self.records._ospctax)
-        _fica_down = copy.deepcopy(self.records._fica)
-        _combined_taxes_down = _ospctax_down + _fica_down
-
-        # We never take the downward version
-        # when the taxpayer's wages are sent negative.
-
-        total = np.zeros(len(self.records.s006))
-        for income_type in income_type_list:
-            total += income_dict[income_type]
-
-        delta_fica_down = np.where(total <= finite_diff,
-                                   _fica_base - _fica_down,
-                                   delta_fica_up)
-        delta_ospctax_down = np.where(total >= finite_diff,
-                                      _ospctax_base - _ospctax_down,
-                                      delta_ospctax_up)
-        delta_combined_taxes_down = np.where(total >= finite_diff,
-                                             _combined_taxes_base -
-                                             _combined_taxes_down,
-                                             delta_combined_taxes_up)
-
-        # Reset the income_type to its starting point to avoid
-        # unintended consequences.
-        setattr(self.records, first_income_type,
-                income_dict[first_income_type])
-
-        setattr(self.records, 'e00200', earnings_type)
-        self.calc_all()
-
-        # Choose the more modest effect of either adding or subtracting income
-        delta_fica = np.where(np.absolute(delta_fica_up) <=
-                              np.absolute(delta_fica_down),
-                              delta_fica_up, delta_fica_down)
-        delta_ospctax = np.where(np.absolute(delta_ospctax_up) <=
-                                 np.absolute(delta_ospctax_down),
-                                 delta_ospctax_up, delta_ospctax_down)
-        delta_combined_taxes = np.where(np.absolute(delta_combined_taxes_up) <=
-                                        np.absolute(delta_combined_taxes_down),
-                                        delta_combined_taxes_up,
-                                        delta_combined_taxes_down)
-
-        # Calculate marginal tax rates:
-        # The rate we want is the "after-tax share of tax in compensation".
-        # Since only half of the social security tax is including in wages for
-        # income tax purposes, we need to increase the denominator by the
-        # excluded portion of FICA.
-        if (wrt_adjusted_income and
-            (income_type_list == ['e00200'] or
-             income_type_list == ['e00200s'] or
-             income_type_list == ['e00200p'])):
-            employer_fica_adjustment = np.where(self.records.e00200 <
-                                                self.policy.SS_Earnings_c,
-                                                0.5 * self.policy.FICA_ss_trt +
-                                                0.5 * self.policy.FICA_mc_trt,
-                                                0.5 * self.policy.FICA_mc_trt)
-=======
-        mtr_valid_income_types = ['e00200p']
+
+        mtr_valid_income_types = ['e00200p', 'e00900p']
         mtr_ind_earnings_types = ['e00200p']
         # check validity of income_type_str parameter
         if income_type_str not in mtr_valid_income_types:
@@ -426,7 +299,6 @@
                            0.5 * (self.policy.FICA_ss_trt +
                                   self.policy.FICA_mc_trt),
                            0.5 * self.policy.FICA_mc_trt)
->>>>>>> da8f0837
         else:
             adj = 0.0
         # compute marginal tax rates
