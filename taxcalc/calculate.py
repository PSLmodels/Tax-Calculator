import pandas as pd
from pandas import DataFrame
import math
import numpy as np
from .utils import *
from .functions import *
from .parameters import Parameters
from .records import Records
import copy

all_cols = set()
def add_df(alldfs, df):
    for col in df.columns:
        if col not in all_cols:
            all_cols.add(col)
            alldfs.append(df[col])
        else:
            dup_index = [i for i,
                         series in enumerate(alldfs) if series.name == col][0]
            alldfs[dup_index] = df[col]


def calculator(params, records, mods="", **kwargs):
    update_mods = {}
    if mods:
        if isinstance(mods, str):
            import json
            dd = json.loads(mods)
            dd = {int(k): (np.array(v) if type(v) == list else v)
                  for k, v in dd.items()}
            update_mods.update(dd)
        else:
            update_mods.update(mods)

    final_mods = toolz.merge_with(toolz.merge, update_mods,
                                  {params.current_year: kwargs})

    if not all(isinstance(yr, int) for yr in final_mods):
        raise ValueError("All keys in mods must be years")
    if final_mods:
        max_yr = max(yr for yr in final_mods)
    else:
        max_yr = 0
    if (params.current_year < max_yr):
        msg = ("Modifications are for year {0} and Parameters are for"
               " year {1}. Parameters will be advanced to year {0}")
        print(msg.format(max_yr, params.current_year))

    while params.current_year < max_yr:
        params.increment_year()

    if (records.current_year < max_yr):
        msg = ("Modifications are for year {0} and Records are for"
               " year {1}. Records will be advanced to year {0}")
        print(msg.format(max_yr, records.current_year))

    while records.current_year < max_yr:
        records.increment_year()

    params.update(final_mods)
    calc = Calculator(params, records)
    return calc


class Calculator(object):

    @classmethod
    def from_files(cls, pfname, rfname, **kwargs):
        """
        Create a Calculator object from a Parameters JSON file and a
        Records file

        Parameters
        ----------
        pfname: filename for Parameters

        rfname: filename for Records
        """
        params = Parameters.from_file(pfname, **kwargs)
        recs = Records.from_file(rfname, **kwargs)
        return cls(params, recs)

    def __init__(self, params=None, records=None, sync_years=True, **kwargs):

        if isinstance(params, Parameters):
            self._params = params
        else:
            self._params = Parameters.from_file(params, **kwargs)

        if records is None:
            raise ValueError("Must supply tax records path or Records object")

        self._records = (records if not isinstance(records, str) else
                         Records.from_file(records, **kwargs))

        if sync_years and self._records.current_year == 2008:
            print("You loaded data for "+str(self._records.current_year)+'.')

            while self._records.current_year < self._params.current_year:
                self._records.increment_year()

            print("Your data have beeen extrapolated to "
                  + str(self._records.current_year) + ".")

        assert self._params.current_year == self._records.current_year

    @property
    def params(self):
        return self._params

    @property
    def records(self):
        return self._records

    def calc_all(self):
        FilingStatus(self.params, self.records)
        Adj(self.params, self.records)
        CapGains(self.params, self.records)
        SSBenefits(self.params, self.records)
        AGI(self.params, self.records)
        ItemDed(self.params, self.records)
        EI_FICA(self.params, self.records)
        AMED(self.params, self.records)
        StdDed(self.params, self.records)
        XYZD(self.params, self.records)
        NonGain(self.params, self.records)
        TaxGains(self.params, self.records)
        MUI(self.params, self.records)
        AMTI(self.params, self.records)
        F2441(self.params, self.records)
        DepCareBen(self.params, self.records)
        ExpEarnedInc(self.params, self.records)
        RateRed(self.params, self.records)
        NumDep(self.params, self.records)
        ChildTaxCredit(self.params, self.records)
        AmOppCr(self.params, self.records)
        LLC(self.params, self.records)
        RefAmOpp(self.params, self.records)
        NonEdCr(self.params, self.records)
        AddCTC(self.params, self.records)
        F5405(self.params, self.records)
        C1040(self.params, self.records)
        DEITC(self.params, self.records)
        OSPC_TAX(self.params, self.records)
        ExpandIncome(self.params, self.records)

    def calc_all_test(self):
        all_dfs = []
        add_df(all_dfs, FilingStatus(self.params, self.records))
        add_df(all_dfs, Adj(self.params, self.records))
        add_df(all_dfs, CapGains(self.params, self.records))
        add_df(all_dfs, SSBenefits(self.params, self.records))
        add_df(all_dfs, AGI(self.params, self.records))
        add_df(all_dfs, ItemDed(self.params, self.records))
        add_df(all_dfs, EI_FICA(self.params, self.records))
        add_df(all_dfs, AMED(self.params, self.records))
        add_df(all_dfs, StdDed(self.params, self.records))
        add_df(all_dfs, XYZD(self.params, self.records))
        add_df(all_dfs, NonGain(self.params, self.records))
        add_df(all_dfs, TaxGains(self.params, self.records))
        add_df(all_dfs, MUI(self.params, self.records))
        add_df(all_dfs, AMTI(self.params, self.records))
        add_df(all_dfs, F2441(self.params, self.records))
        add_df(all_dfs, DepCareBen(self.params, self.records))
        add_df(all_dfs, ExpEarnedInc(self.params, self.records))
        add_df(all_dfs, RateRed(self.params, self.records))
        add_df(all_dfs, NumDep(self.params, self.records))
        add_df(all_dfs, ChildTaxCredit(self.params, self.records))
        add_df(all_dfs, AmOppCr(self.params, self.records))
        add_df(all_dfs, LLC(self.params, self.records))
        add_df(all_dfs, RefAmOpp(self.params, self.records))
        add_df(all_dfs, NonEdCr(self.params, self.records))
        add_df(all_dfs, AddCTC(self.params, self.records))
        add_df(all_dfs, F5405(self.params, self.records))
        add_df(all_dfs, C1040(self.params, self.records))
        add_df(all_dfs, DEITC(self.params, self.records))
        add_df(all_dfs, OSPC_TAX(self.params, self.records))
        add_df(all_dfs, ExpandIncome(self.params, self.records))
        totaldf = pd.concat(all_dfs, axis=1)
        return totaldf

    def increment_year(self):
        self.records.increment_year()
        self.params.increment_year()

    @property
    def current_year(self):
        return self.params.current_year

    def mtr(self, income_type_string, diff=100):
        """
        This method calculates the marginal tax rate for every record.
        In order to avoid kinks, we find the marginal rates associated with
        both a tax increase and a tax decrease and use the more modest of
        the two.
        """

        income_type = getattr(self, income_type_string)

        # Calculate the base level of taxes.
        self.calc_all()
        taxes_base = np.copy(self._ospctax)

        # Calculate the tax change with a marginal increase in income.
        setattr(self, income_type_string, income_type + diff)
        self.calc_all()
        delta_taxes_up = self._ospctax - taxes_base

        # Calculate the tax change with a marginal decrease in income.
        setattr(self, income_type_string, income_type - diff)
        self.calc_all()
        delta_taxes_down = taxes_base - self._ospctax

        # Reset the income_type to its starting point to avoid
        # unintended consequences.
        setattr(self, income_type_string, income_type)
        self.calc_all()

        # Choose the more modest effect of either adding or subtracting income
        delta_taxes = np.where(np.absolute(delta_taxes_up) <=
                               np.absolute(delta_taxes_down),
                               delta_taxes_up, delta_taxes_down)

        # Calculate the marginal tax rate
        mtr = delta_taxes / diff

<<<<<<< HEAD
        return mtr
=======
        return mtr

    def diagnostic_table(self, num_years=5):
        table = []
        row_years = []
        calc = copy.deepcopy(self)

        for i in range(0, num_years):
            calc.calc_all()

            row_years.append(calc.params._current_year)

            # totoal number of records
            returns = calc.records.s006.sum()

            # AGI
            agi = (calc.records.c00100 * calc.records.s006).sum()

            # number of itemizers
            ID1 = calc.records.c04470 * calc.records.s006
            STD1 = calc.records._standard * calc.records.s006
            deduction = np.maximum(calc.records.c04470, calc.records._standard)

            # S TD1 = (calc.c04100 + calc.c04200)*calc.s006
            NumItemizer1 = calc.records.s006[(calc.records.c04470 > 0)
                                             * (calc.records.c00100 > 0)].sum()

            # itemized deduction
            ID = ID1[calc.records.c04470 > 0].sum()

            NumSTD = calc.records.s006[(calc.records._standard > 0)
                                       * (calc.records.c00100 > 0)].sum()
            # standard deduction
            STD = STD1[(calc.records._standard > 0)
                       * (calc.records.c00100 > 0)].sum()

            # personal exemption
            PE = (calc.records.c04600
                  * calc.records.s006)[calc.records.c00100 > 0].sum()

            # taxable income
            taxinc = (calc.records.c04800 * calc.records.s006).sum()

            # regular tax
            regular_tax = (calc.records.c05200 * calc.records.s006).sum()

            # AMT income
            AMTI = (calc.records.c62100 * calc.records.s006).sum()

            # total AMTs
            AMT = (calc.records.c09600 * calc.records.s006).sum()

            # number of people paying AMT
            NumAMT1 = calc.records.s006[calc.records.c09600 > 0].sum()

            # tax before credits
            tax_bf_credits = (calc.records.c05800*calc.records.s006).sum()

            # tax before nonrefundable credits 09200
            tax_bf_nonrefundable = (calc.records.c09200*calc.records.s006).sum()

            # refundable credits
            refundable = (calc.records._refund*calc.records.s006).sum()

            # nonrefuncable credits
            nonrefundable = (calc.records.c07100*calc.records.s006).sum()

            # ospc_tax
            revenue1 = (calc.records._ospctax * calc.records.s006).sum()

            table.append([returns/math.pow(10, 6), agi/math.pow(10, 9),
                          NumItemizer1/math.pow(10, 6), ID/math.pow(10, 9),
                          NumSTD/math.pow(10, 6), STD/math.pow(10, 9),
                          PE/math.pow(10, 9), taxinc/math.pow(10, 9),
                          regular_tax/math.pow(10, 9), AMTI/math.pow(10, 9),
                          AMT/math.pow(10, 9), NumAMT1/math.pow(10, 6),
                          tax_bf_credits/math.pow(10, 9),
                          refundable/math.pow(10, 9),
                          nonrefundable/math.pow(10, 9),
                          revenue1/math.pow(10, 9)])
            calc.increment_year()

        df = DataFrame(table, row_years,
                       ["Returns (#m)", "AGI ($b)", "Itemizers (#m)",
                        "Itemized Deduction ($b)", "Standard Deduction Filers (#m)",
                        "Standard Deduction ($b)", "Personal Exemption ($b)",
                        "Taxable income ($b)", "Regular Tax ($b)", "AMT income ($b)",
                        "AMT amount ($b)", "AMT number (#m)", "Tax before credits ($b)",
                        "refundable credits ($b)", "nonrefundable credits ($b)",
                        "ospctax ($b)"])
        df = df.transpose()
        pd.options.display.float_format = '{:8,.1f}'.format

        return df
>>>>>>> 8940c041
<|MERGE_RESOLUTION|>--- conflicted
+++ resolved
@@ -224,101 +224,4 @@
         # Calculate the marginal tax rate
         mtr = delta_taxes / diff
 
-<<<<<<< HEAD
-        return mtr
-=======
-        return mtr
-
-    def diagnostic_table(self, num_years=5):
-        table = []
-        row_years = []
-        calc = copy.deepcopy(self)
-
-        for i in range(0, num_years):
-            calc.calc_all()
-
-            row_years.append(calc.params._current_year)
-
-            # totoal number of records
-            returns = calc.records.s006.sum()
-
-            # AGI
-            agi = (calc.records.c00100 * calc.records.s006).sum()
-
-            # number of itemizers
-            ID1 = calc.records.c04470 * calc.records.s006
-            STD1 = calc.records._standard * calc.records.s006
-            deduction = np.maximum(calc.records.c04470, calc.records._standard)
-
-            # S TD1 = (calc.c04100 + calc.c04200)*calc.s006
-            NumItemizer1 = calc.records.s006[(calc.records.c04470 > 0)
-                                             * (calc.records.c00100 > 0)].sum()
-
-            # itemized deduction
-            ID = ID1[calc.records.c04470 > 0].sum()
-
-            NumSTD = calc.records.s006[(calc.records._standard > 0)
-                                       * (calc.records.c00100 > 0)].sum()
-            # standard deduction
-            STD = STD1[(calc.records._standard > 0)
-                       * (calc.records.c00100 > 0)].sum()
-
-            # personal exemption
-            PE = (calc.records.c04600
-                  * calc.records.s006)[calc.records.c00100 > 0].sum()
-
-            # taxable income
-            taxinc = (calc.records.c04800 * calc.records.s006).sum()
-
-            # regular tax
-            regular_tax = (calc.records.c05200 * calc.records.s006).sum()
-
-            # AMT income
-            AMTI = (calc.records.c62100 * calc.records.s006).sum()
-
-            # total AMTs
-            AMT = (calc.records.c09600 * calc.records.s006).sum()
-
-            # number of people paying AMT
-            NumAMT1 = calc.records.s006[calc.records.c09600 > 0].sum()
-
-            # tax before credits
-            tax_bf_credits = (calc.records.c05800*calc.records.s006).sum()
-
-            # tax before nonrefundable credits 09200
-            tax_bf_nonrefundable = (calc.records.c09200*calc.records.s006).sum()
-
-            # refundable credits
-            refundable = (calc.records._refund*calc.records.s006).sum()
-
-            # nonrefuncable credits
-            nonrefundable = (calc.records.c07100*calc.records.s006).sum()
-
-            # ospc_tax
-            revenue1 = (calc.records._ospctax * calc.records.s006).sum()
-
-            table.append([returns/math.pow(10, 6), agi/math.pow(10, 9),
-                          NumItemizer1/math.pow(10, 6), ID/math.pow(10, 9),
-                          NumSTD/math.pow(10, 6), STD/math.pow(10, 9),
-                          PE/math.pow(10, 9), taxinc/math.pow(10, 9),
-                          regular_tax/math.pow(10, 9), AMTI/math.pow(10, 9),
-                          AMT/math.pow(10, 9), NumAMT1/math.pow(10, 6),
-                          tax_bf_credits/math.pow(10, 9),
-                          refundable/math.pow(10, 9),
-                          nonrefundable/math.pow(10, 9),
-                          revenue1/math.pow(10, 9)])
-            calc.increment_year()
-
-        df = DataFrame(table, row_years,
-                       ["Returns (#m)", "AGI ($b)", "Itemizers (#m)",
-                        "Itemized Deduction ($b)", "Standard Deduction Filers (#m)",
-                        "Standard Deduction ($b)", "Personal Exemption ($b)",
-                        "Taxable income ($b)", "Regular Tax ($b)", "AMT income ($b)",
-                        "AMT amount ($b)", "AMT number (#m)", "Tax before credits ($b)",
-                        "refundable credits ($b)", "nonrefundable credits ($b)",
-                        "ospctax ($b)"])
-        df = df.transpose()
-        pd.options.display.float_format = '{:8,.1f}'.format
-
-        return df
->>>>>>> 8940c041
+        return mtr