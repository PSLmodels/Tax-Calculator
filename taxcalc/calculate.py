--- conflicted
+++ resolved
@@ -251,10 +251,7 @@
         mtr = delta_taxes / diff
 
         return mtr
-<<<<<<< HEAD
     
-=======
-
     def diagnostic_table(self, num_years = 5):
        table = []
        row_years = []
@@ -338,5 +335,4 @@
        df = df.transpose()
        pd.options.display.float_format = '{:8,.1f}'.format
 
-       return df
->>>>>>> de234cf8
+       return df