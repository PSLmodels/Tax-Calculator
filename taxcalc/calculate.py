"""
Tax-Calculator federal tax Calculator class.
"""
# CODING-STYLE CHECKS:
# pep8 --ignore=E402 calculate.py
# pylint --disable=locally-disabled calculate.py
#
# pylint: disable=invalid-name,no-value-for-parameter,too-many-lines

import os
import json
import re
import copy
import six
import numpy as np
import pandas as pd
from taxcalc.functions import (TaxInc, SchXYZTax, GainsTax, AGIsurtax,
                               NetInvIncTax, AMT, EI_PayrollTax, Adj,
                               DependentCare, ALD_InvInc_ec_base, CapGains,
                               SSBenefits, UBI, AGI, ItemDedCap, ItemDed,
                               StdDed, AdditionalMedicareTax, F2441, EITC,
                               SchR, ChildTaxCredit, AdditionalCTC, CTC_new,
                               PersonalTaxCredit,
                               AmOppCreditParts, EducationTaxCredit,
                               NonrefundableCredits, C1040, IITAX,
                               BenefitSurtax, BenefitLimitation,
                               FairShareTax, LumpSumTax, ExpandIncome,
                               AfterTaxIncome)
from taxcalc.policy import Policy
from taxcalc.records import Records
from taxcalc.consumption import Consumption
from taxcalc.behavior import Behavior
from taxcalc.growdiff import Growdiff
from taxcalc.growfactors import Growfactors
from taxcalc.utils import (DIST_VARIABLES, create_distribution_table,
                           DIFF_VARIABLES, create_difference_table,
                           create_diagnostic_table)
# import pdb


class Calculator(object):
    """
    Constructor for the Calculator class.

    Parameters
    ----------
    policy: Policy class object
        this argument must be specified and object is copied for internal use

    records: Records class object
        this argument must be specified and object is copied for internal use

    verbose: boolean
        specifies whether or not to write to stdout data-loaded and
        data-extrapolated progress reports; default value is true.

    sync_years: boolean
        specifies whether or not to synchronize policy year and records year;
        default value is true.

    consumption: Consumption class object
        specifies consumption response assumptions used to calculate
        "effective" marginal tax rates; default is None, which implies
        no consumption responses assumed in marginal tax rate calculations;
        when argument is an object it is copied for internal use

    behavior: Behavior class object
        specifies behavioral responses used by Calculator; default is None,
        which implies no behavioral responses to policy reform;
        when argument is an object it is copied for internal use

    Raises
    ------
    ValueError:
        if parameters are not the appropriate type.

    Returns
    -------
    class instance: Calculator

    Notes
    -----
    The most efficient way to specify current-law and reform Calculator
    objects is as follows:
         pol = Policy()
         rec = Records()
         calc1 = Calculator(policy=pol, records=rec)  # current-law
         pol.implement_reform(...)
         calc2 = Calculator(policy=pol, records=rec)  # reform
    All calculations are done on the internal copies of the Policy and
    Records objects passed to each of the two Calculator constructors.
    """

    def __init__(self, policy=None, records=None, verbose=True,
                 sync_years=True, consumption=None, behavior=None):
        # pylint: disable=too-many-arguments,too-many-branches
        if isinstance(policy, Policy):
            self.policy = copy.deepcopy(policy)
        else:
            raise ValueError('must specify policy as a Policy object')
        if isinstance(records, Records):
            self.records = copy.deepcopy(records)
        else:
            raise ValueError('must specify records as a Records object')
        if self.policy.current_year < self.records.data_year:
            self.policy.set_year(self.records.data_year)
        if consumption is None:
            self.consumption = Consumption(start_year=policy.start_year)
        elif isinstance(consumption, Consumption):
            self.consumption = copy.deepcopy(consumption)
            while self.consumption.current_year < self.policy.current_year:
                next_year = self.consumption.current_year + 1
                self.consumption.set_year(next_year)
        else:
            raise ValueError('consumption must be None or Consumption object')
        if behavior is None:
            self.behavior = Behavior(start_year=policy.start_year)
        elif isinstance(behavior, Behavior):
            self.behavior = copy.deepcopy(behavior)
            while self.behavior.current_year < self.policy.current_year:
                next_year = self.behavior.current_year + 1
                self.behavior.set_year(next_year)
        else:
            raise ValueError('behavior must be None or Behavior object')
        if sync_years and self.records.current_year == self.records.data_year:
            if verbose:
                print('You loaded data for ' +
                      str(self.records.data_year) + '.')
                if self.records.IGNORED_VARS:
                    print('Your data include the following unused ' +
                          'variables that will be ignored:')
                    for var in self.records.IGNORED_VARS:
                        print('  ' +
                              var)
            while self.records.current_year < self.policy.current_year:
                self.records.increment_year()
            if verbose:
                print('Tax-Calculator startup automatically ' +
                      'extrapolated your data to ' +
                      str(self.records.current_year) + '.')
        assert self.policy.current_year == self.records.current_year

    def increment_year(self):
        """
        Advance all embedded objects to next year.
        """
        next_year = self.policy.current_year + 1
        self.records.increment_year()
        self.policy.set_year(next_year)
        self.consumption.set_year(next_year)
        self.behavior.set_year(next_year)

    def advance_to_year(self, year):
        """
        The advance_to_year function gives an optional way of implementing
        increment year functionality by immediately specifying the year
        as input.  New year must be at least the current year.
        """
        iteration = year - self.records.current_year
        if iteration < 0:
            raise ValueError('New current year must be ' +
                             'greater than current year!')
        for _ in range(iteration):
            self.increment_year()
        assert self.records.current_year == year

    def calc_all(self, zero_out_calc_vars=False):
        """
        Call all tax-calculation functions for the current_year.
        """
        # conducts static analysis of Calculator object for current_year
        assert self.records.current_year == self.policy.current_year
        self._calc_one_year(zero_out_calc_vars)
        BenefitSurtax(self)
        BenefitLimitation(self)
        FairShareTax(self.policy, self.records)
        LumpSumTax(self.policy, self.records)
        ExpandIncome(self.policy, self.records)
        AfterTaxIncome(self.policy, self.records)

    def weighted_total(self, variable_name):
        """
        Return all-filing-unit weighted total of named Records variable.
        """
        variable = getattr(self.records, variable_name)
        weight = getattr(self.records, 's006')
        return (variable * weight).sum()

    def total_weight(self):
        """
        Return all-filing-unit total of sampling weights.
        NOTE: var_weighted_mean = calc.weighted_total(var)/calc.total_weight()
        """
        weight = getattr(self.records, 's006')
        return weight.sum()

    def dataframe(self, variable_list):
        """
        Return pandas DataFrame containing the listed Records variables.
        """
        arys = [getattr(self.records, vname) for vname in variable_list]
        return pd.DataFrame(data=np.column_stack(arys), columns=variable_list)

<<<<<<< HEAD
    def diagnostic_table(self, num_years):
=======
    def array(self, variable_name):
        """
        Return numpy ndarray containing the named Records variable.
        """
        return getattr(self.records, variable_name)

    def add_records_variable(self, dst_name, src_calc, src_name):
>>>>>>> 6d96e519
        """
        Generate multi-year diagnostic table;
        this method leaves the Calculator object unchanged.

        Parameters
        ----------
        num_years : Integer
            number of years to include in diagnostic table starting
            with the Calculator object's current_year (must be at least
            one and no more than what would exceed Policy end_year

        Returns
        -------
        Pandas DataFrame object containing the multi-year diagnostic table
        """
        assert num_years >= 1
        max_num_years = self.policy.end_year - self.policy.current_year + 1
        assert num_years <= max_num_years
        calc = copy.deepcopy(self)
        tlist = list()
        for iyr in range(1, num_years + 1):
            calc.calc_all()
            diag = create_diagnostic_table(calc.dataframe(DIST_VARIABLES),
                                           calc.current_year)
            tlist.append(diag)
            if iyr < num_years:
                calc.increment_year()
        return pd.concat(tlist, axis=1)

    def distribution_tables(self, calc,
                            groupby='weighted_deciles',
                            income_measure='expanded_income',
                            result_type='weighted_sum'):
        """
        Get results from self and calc, sort them based on groupby using
        income_measure, manipulate grouped statistics based on result_type,
        and return tables as a pair of Pandas dataframes.
        Note that the returned tables have consistent income groups (based
        on the self income_measure) even though the income_measure in self
        and the income_measure in calc are different.

        Parameters
        ----------
        calc : Calculator object or None
            typically represents the reform while self represents the baseline;
            if calc is None, the second returned table is None

        groupby : String object
            options for input: 'weighted_deciles', 'webapp_income_bins',
                               'large_income_bins', 'small_income_bins';
            determines how the columns in returned tables are sorted
        NOTE: when groupby is 'weighted_deciles', the returned table has three
              extra rows containing top-decile detail consisting of statistics
              for the 0.90-0.95 quantile range (bottom half of top decile),
              for the 0.95-0.99 quantile range, and
              for the 0.99-1.00 quantile range (top one percent).

        income_measure : String object
            options for input: 'expanded_income' or 'c00100'(AGI)

        result_type : String object
            options for input: 'weighted_sum' or 'weighted_avg';
            determines how whether or not table entries are averages or totals

        Typical usage
        -------------
        dist1, dist2 = calc1.distribution_tables(calc2)
        OR
        dist1, _ = calc1.distribution_tables(None)
        (where calc1 is a baseline Calculator object
        and calc2 is a reform Calculator object)
        """
        # nested function used only by this method
        def have_same_income_measure(calc1, calc2, income_measure):
            """
            Return true if calc1 and calc2 contain the same income_measure;
            otherwise, return false.  (Note that "same" means nobody's
            income_measure differs by more than one cent.)
            """
            im1 = getattr(calc1.records, income_measure)
            im2 = getattr(calc2.records, income_measure)
            return np.allclose(im1, im2, rtol=0.0, atol=0.01)
        # main logic of method
        assert calc is None or isinstance(calc, Calculator)
        assert (groupby == 'weighted_deciles' or
                groupby == 'webapp_income_bins' or
                groupby == 'large_income_bins' or
                groupby == 'small_income_bins')
        assert (income_measure == 'expanded_income' or
                income_measure == 'c00100')
        assert (result_type == 'weighted_sum' or
                result_type == 'weighted_avg')
        dt1 = create_distribution_table(self.dataframe(DIST_VARIABLES),
                                        groupby=groupby,
                                        income_measure=income_measure,
                                        result_type=result_type)
        if calc is None:
            dt2 = None
        else:
            assert calc.current_year == self.current_year
            assert calc.records.dim == self.records.dim
            var_dataframe = calc.dataframe(DIST_VARIABLES)
            if have_same_income_measure(self, calc, income_measure):
                imeasure = income_measure
            else:
                imeasure = income_measure + '_baseline'
                var_dataframe[imeasure] = getattr(self.records, income_measure)
            dt2 = create_distribution_table(var_dataframe,
                                            groupby=groupby,
                                            income_measure=imeasure,
                                            result_type=result_type)
        return dt1, dt2

    def difference_table(self, calc,
                         groupby='weighted_deciles',
                         income_measure='expanded_income',
                         tax_to_diff='combined'):
        """
        Get results from self and calc, sort them based on groupby using
        income_measure, and return tax-difference table as a Pandas dataframe.

        Parameters
        ----------
        calc : Calculator object
            calc represents the reform while self represents the baseline

        groupby : String object
            options for input: 'weighted_deciles', 'webapp_income_bins',
                               'large_income_bins', 'small_income_bins';
            determines how the columns in returned tables are sorted
        NOTE: when groupby is 'weighted_deciles', the returned table has three
              extra rows containing top-decile detail consisting of statistics
              for the 0.90-0.95 quantile range (bottom half of top decile),
              for the 0.95-0.99 quantile range, and
              for the 0.99-1.00 quantile range (top one percent).

        income_measure : String object
            options for input: 'expanded_income' or 'c00100'(AGI)

        tax_to_diff : String object
            options for input: 'iitax', 'payrolltax', 'combined'
            specifies which tax to difference

        Typical usage
        -------------
        diff = calc1.difference_table(calc2)
        (where calc1 is a baseline Calculator object
        and calc2 is a reform Calculator object)
        """
        assert isinstance(calc, Calculator)
        assert calc.current_year == self.current_year
        assert calc.records.dim == self.records.dim
        diff = create_difference_table(self.dataframe(DIFF_VARIABLES),
                                       calc.dataframe(DIFF_VARIABLES),
                                       groupby=groupby,
                                       income_measure=income_measure,
                                       tax_to_diff=tax_to_diff)
        return diff

    @property
    def current_year(self):
        """
        Calculator class current calendar year property.
        """
        return self.policy.current_year

    @property
    def data_year(self):
        """
        Calculator class initial (i.e., first) records data year property.
        """
        return self.records.data_year

    MTR_VALID_VARIABLES = ['e00200p', 'e00200s',
                           'e00900p', 'e00300',
                           'e00400', 'e00600',
                           'e00650', 'e01400',
                           'e01700', 'e02000',
                           'e02400', 'p22250',
                           'p23250', 'e18500',
                           'e19200', 'e26270',
                           'e19800', 'e20100']

    def mtr(self, variable_str='e00200p',
            negative_finite_diff=False,
            zero_out_calculated_vars=False,
            wrt_full_compensation=True):
        """
        Calculates the marginal payroll, individual income, and combined
        tax rates for every tax filing unit.

        The marginal tax rates are approximated as the change in tax
        liability caused by a small increase (the finite_diff) in the variable
        specified by the variable_str divided by that small increase in the
        variable, when wrt_full_compensation is false.

        If wrt_full_compensation is true, then the marginal tax rates
        are computed as the change in tax liability divided by the change
        in total compensation caused by the small increase in the variable
        (where the change in total compensation is the sum of the small
        increase in the variable and any increase in the employer share of
        payroll taxes caused by the small increase in the variable).

        If using 'e00200s' as variable_str, the marginal tax rate for all
        records where MARS != 2 will be missing.  If you want to perform a
        function such as np.mean() on the returned arrays, you will need to
        account for this.

        Parameters
        ----------
        variable_str: string
            specifies type of income or expense that is increased to compute
            the marginal tax rates.  See Notes for list of valid variables.

        negative_finite_diff: boolean
            specifies whether or not marginal tax rates are computed by
            subtracting (rather than adding) a small finite_diff amount
            to the specified variable.

        zero_out_calculated_vars: boolean
            specifies value of zero_out_calc_vars parameter used in calls
            of Calculator.calc_all() method.

        wrt_full_compensation: boolean
            specifies whether or not marginal tax rates on earned income
            are computed with respect to (wrt) changes in total compensation
            that includes the employer share of OASDI and HI payroll taxes.

        Returns
        -------
        mtr_payrolltax: a numpy array of marginal payroll tax rates.
        mtr_incometax: a numpy array of marginal individual income tax rates.
        mtr_combined: a numpy array of marginal combined tax rates, which is
                      the sum of mtr_payrolltax and mtr_incometax.

        Notes
        -----
        Valid variable_str values are:
        'e00200p', taxpayer wage/salary earnings (also included in e00200);
        'e00200s', spouse wage/salary earnings (also included in e00200);
        'e00900p', taxpayer Schedule C self-employment income (also in e00900);
        'e00300',  taxable interest income;
        'e00400',  federally-tax-exempt interest income;
        'e00600',  all dividends included in AGI
        'e00650',  qualified dividends (also included in e00600)
        'e01400',  federally-taxable IRA distribution;
        'e01700',  federally-taxable pension benefits;
        'e02000',  Schedule E total net income/loss
        'e02400',  all social security (OASDI) benefits;
        'p22250',  short-term capital gains;
        'p23250',  long-term capital gains;
        'e18500',  Schedule A real-estate-tax paid;
        'e19200',  Schedule A interest paid;
        'e26270',  S-corporation/partnership income (also included in e02000);
        'e19800',  Charity cash contributions;
        'e20100',  Charity non-cash contributions.
        """
        # pylint: disable=too-many-locals,too-many-statements,too-many-branches
        # check validity of variable_str parameter
        if variable_str not in Calculator.MTR_VALID_VARIABLES:
            msg = 'mtr variable_str="{}" is not valid'
            raise ValueError(msg.format(variable_str))
        # specify value for finite_diff parameter
        finite_diff = 0.01  # a one-cent difference
        if negative_finite_diff:
            finite_diff *= -1.0
        # save records object in order to restore it after mtr computations
        recs0 = copy.deepcopy(self.records)
        # extract variable array(s) from embedded records object
        variable = getattr(self.records, variable_str)
        if variable_str == 'e00200p':
            earnings_var = self.records.e00200
        elif variable_str == 'e00200s':
            earnings_var = self.records.e00200
        elif variable_str == 'e00900p':
            seincome_var = self.records.e00900
        elif variable_str == 'e00650':
            divincome_var = self.records.e00600
        elif variable_str == 'e26270':
            schEincome_var = self.records.e02000
        # calculate level of taxes after a marginal increase in income
        setattr(self.records, variable_str, variable + finite_diff)
        if variable_str == 'e00200p':
            self.records.e00200 = earnings_var + finite_diff
        elif variable_str == 'e00200s':
            self.records.e00200 = earnings_var + finite_diff
        elif variable_str == 'e00900p':
            self.records.e00900 = seincome_var + finite_diff
        elif variable_str == 'e00650':
            self.records.e00600 = divincome_var + finite_diff
        elif variable_str == 'e26270':
            self.records.e02000 = schEincome_var + finite_diff
        if self.consumption.has_response():
            self.consumption.response(self.records, finite_diff)
        self.calc_all(zero_out_calc_vars=zero_out_calculated_vars)
        payrolltax_chng = copy.deepcopy(self.records.payrolltax)
        incometax_chng = copy.deepcopy(self.records.iitax)
        combined_taxes_chng = incometax_chng + payrolltax_chng
        # calculate base level of taxes after restoring records object
        setattr(self, 'records', recs0)
        self.calc_all(zero_out_calc_vars=zero_out_calculated_vars)
        payrolltax_base = copy.deepcopy(self.records.payrolltax)
        incometax_base = copy.deepcopy(self.records.iitax)
        combined_taxes_base = incometax_base + payrolltax_base
        # compute marginal changes in combined tax liability
        payrolltax_diff = payrolltax_chng - payrolltax_base
        incometax_diff = incometax_chng - incometax_base
        combined_diff = combined_taxes_chng - combined_taxes_base
        # specify optional adjustment for employer (er) OASDI+HI payroll taxes
        mtr_on_earnings = (variable_str == 'e00200p' or
                           variable_str == 'e00200s')
        if wrt_full_compensation and mtr_on_earnings:
            adj = np.where(variable < self.policy.SS_Earnings_c,
                           0.5 * (self.policy.FICA_ss_trt +
                                  self.policy.FICA_mc_trt),
                           0.5 * self.policy.FICA_mc_trt)
        else:
            adj = 0.0
        # compute marginal tax rates
        mtr_payrolltax = payrolltax_diff / (finite_diff * (1.0 + adj))
        mtr_incometax = incometax_diff / (finite_diff * (1.0 + adj))
        mtr_combined = combined_diff / (finite_diff * (1.0 + adj))
        # if variable_str is e00200s, set MTR to NaN for units without a spouse
        if variable_str == 'e00200s':
            mtr_payrolltax = np.where(self.records.MARS == 2,
                                      mtr_payrolltax, np.nan)
            mtr_incometax = np.where(self.records.MARS == 2,
                                     mtr_incometax, np.nan)
            mtr_combined = np.where(self.records.MARS == 2,
                                    mtr_combined, np.nan)
        # return the three marginal tax rate arrays
        return (mtr_payrolltax, mtr_incometax, mtr_combined)

    def current_law_version(self):
        """
        Return Calculator object same as self except with current-law policy.
        """
        return Calculator(policy=self.policy.current_law_version(),
                          records=copy.deepcopy(self.records),
                          sync_years=False,
                          consumption=copy.deepcopy(self.consumption),
                          behavior=copy.deepcopy(self.behavior))

    @staticmethod
    def read_json_param_objects(reform, assump):
        """
        Read JSON reform and assump objects and
        return a single dictionary containing five key:dict pairs:
        'policy':dict, 'consumption':dict, 'behavior':dict,
        'growdiff_baseline':dict and 'growdiff_response':dict.

        Note that either of the first two parameters may be None.
        If reform is None, the dict in the 'policy':dict pair is empty.
        If assump is None, the dict in the 'consumption':dict pair,
        in the 'behavior':dict pair, in the 'growdiff_baseline':dict pair,
        and in the 'growdiff_response':dict pair, are all empty.

        Also note that either of the first two parameters can be strings
        containing a valid JSON string (rather than a filename),
        in which case the file reading is skipped and the appropriate
        read_json_*_text method is called.

        The reform file contents or JSON string must be like this:
        {"policy": {...}}
        and the assump file contents or JSON string must be like:
        {"consumption": {...},
         "behavior": {...},
         "growdiff_baseline": {...},
         "growdiff_response": {...}
        }

        The returned dictionary contains parameter lists (not arrays).
        """
        # first process second assump parameter
        if assump is None:
            cons_dict = dict()
            behv_dict = dict()
            gdiff_base_dict = dict()
            gdiff_resp_dict = dict()
        elif isinstance(assump, six.string_types):
            if os.path.isfile(assump):
                txt = open(assump, 'r').read()
            else:
                txt = assump
            (cons_dict,
             behv_dict,
             gdiff_base_dict,
             gdiff_resp_dict) = Calculator._read_json_econ_assump_text(txt)
        else:
            raise ValueError('assump is neither None nor string')
        # next process first reform parameter
        if reform is None:
            rpol_dict = dict()
        elif isinstance(reform, six.string_types):
            if os.path.isfile(reform):
                txt = open(reform, 'r').read()
            else:
                txt = reform
            rpol_dict = (
                Calculator._read_json_policy_reform_text(txt,
                                                         gdiff_base_dict,
                                                         gdiff_resp_dict)
            )
        else:
            raise ValueError('reform is neither None nor string')
        # finally construct and return single composite dictionary
        param_dict = dict()
        param_dict['policy'] = rpol_dict
        param_dict['consumption'] = cons_dict
        param_dict['behavior'] = behv_dict
        param_dict['growdiff_baseline'] = gdiff_base_dict
        param_dict['growdiff_response'] = gdiff_resp_dict
        return param_dict

    REQUIRED_REFORM_KEYS = set(['policy'])
    REQUIRED_ASSUMP_KEYS = set(['consumption', 'behavior',
                                'growdiff_baseline', 'growdiff_response'])

    @staticmethod
    def reform_documentation(params):
        """
        Generate reform documentation.

        Parameters
        ----------
        params: dict
            compound dictionary structured as dict returned from
            the static Calculator method read_json_param_objects()

        Returns
        -------
        doc: String
            the documentation for the policy reform specified in params
        """
        # pylint: disable=too-many-statements,too-many-branches

        # nested function used only in reform_documentation
        def param_doc(years, change, base):
            """
            Parameters
            ----------
            years: list of change years
            change: dictionary of parameter changes
            base: Policy or Growdiff object with baseline values
            syear: parameter start calendar year

            Returns
            -------
            doc: String
            """

            # nested function used only in param_doc
            def lines(text, num_indent_spaces, max_line_length=77):
                """
                Return list of text lines, each one of which is no longer
                than max_line_length, with the second and subsequent lines
                being indented by the number of specified num_indent_spaces;
                each line in the list ends with the '\n' character
                """
                if len(text) < max_line_length:
                    # all text fits on one line
                    line = text + '\n'
                    return [line]
                # all text does not fix on one line
                first_line = True
                line_list = list()
                words = text.split()
                while words:
                    if first_line:
                        line = ''
                        first_line = False
                    else:
                        line = ' ' * num_indent_spaces
                    while (words and
                           (len(words[0]) + len(line)) < max_line_length):
                        line += words.pop(0) + ' '
                    line = line[:-1] + '\n'
                    line_list.append(line)
                return line_list

            # begin main logic of param_doc
            # pylint: disable=too-many-nested-blocks
            assert len(years) == len(change.keys())
            basevals = getattr(base, '_vals', None)
            assert isinstance(basevals, dict)
            doc = ''
            for year in years:
                # write year
                base.set_year(year)
                doc += '{}:\n'.format(year)
                # write info for each param in year
                for param in sorted(change[year].keys()):
                    # ... write param:value line
                    pval = change[year][param]
                    if isinstance(pval, list):
                        pval = pval[0]
                        if basevals[param]['boolean_value']:
                            if isinstance(pval, list):
                                pval = [True if item else
                                        False for item in pval]
                            else:
                                pval = bool(pval)
                    doc += ' {} : {}\n'.format(param, pval)
                    # ... write optional param-index line
                    if isinstance(pval, list):
                        pval = basevals[param]['col_label']
                        pval = [str(item) for item in pval]
                        doc += ' ' * (4 + len(param)) + '{}\n'.format(pval)
                    # ... write name line
                    if param.endswith('_cpi'):
                        rootparam = param[:-4]
                        name = '{} inflation indexing status'.format(rootparam)
                    else:
                        name = basevals[param]['long_name']
                    for line in lines('name: ' + name, 6):
                        doc += '  ' + line
                    # ... write optional desc line
                    if not param.endswith('_cpi'):
                        desc = basevals[param]['description']
                        for line in lines('desc: ' + desc, 6):
                            doc += '  ' + line
                    # ... write baseline_value line
                    if isinstance(base, Policy):
                        if param.endswith('_cpi'):
                            rootparam = param[:-4]
                            bval = basevals[rootparam].get('cpi_inflated',
                                                           False)
                        else:
                            bval = getattr(base, param[1:], None)
                            if isinstance(bval, np.ndarray):
                                # pylint: disable=no-member
                                bval = bval.tolist()
                                if basevals[param]['boolean_value']:
                                    bval = [True if item else
                                            False for item in bval]
                            elif basevals[param]['boolean_value']:
                                bval = bool(bval)
                        doc += '  baseline_value: {}\n'.format(bval)
                    else:  # if base is Growdiff object
                        # all Growdiff parameters have zero as default value
                        doc += '  baseline_value: 0.0\n'
            return doc

        # begin main logic of reform_documentation
        # create Policy object with pre-reform (i.e., baseline) values
        # ... create gdiff_baseline object
        gdb = Growdiff()
        gdb.update_growdiff(params['growdiff_baseline'])
        # ... create Growfactors clp object that incorporates gdiff_baseline
        gfactors_clp = Growfactors()
        gdb.apply_to(gfactors_clp)
        # ... create Policy object containing pre-reform parameter values
        clp = Policy(gfactors=gfactors_clp)
        # generate documentation text
        doc = 'REFORM DOCUMENTATION\n'
        doc += 'Baseline Growth-Difference Assumption Values by Year:\n'
        years = sorted(params['growdiff_baseline'].keys())
        if years:
            doc += param_doc(years, params['growdiff_baseline'], gdb)
        else:
            doc += 'none: using default baseline growth assumptions\n'
        doc += 'Policy Reform Parameter Values by Year:\n'
        years = sorted(params['policy'].keys())
        if years:
            doc += param_doc(years, params['policy'], clp)
        else:
            doc += 'none: using current-law policy parameters\n'
        return doc

    # ----- begin private methods of Calculator class -----

    def _taxinc_to_amt(self):
        """
        Call TaxInc through AMT functions.
        """
        TaxInc(self.policy, self.records)
        SchXYZTax(self.policy, self.records)
        GainsTax(self.policy, self.records)
        AGIsurtax(self.policy, self.records)
        NetInvIncTax(self.policy, self.records)
        AMT(self.policy, self.records)

    def _calc_one_year(self, zero_out_calc_vars=False):
        """
        Call all the functions except those in the calc_all() method.
        """
        if zero_out_calc_vars:
            self.records.zero_out_changing_calculated_vars()
        # pdb.set_trace()
        EI_PayrollTax(self.policy, self.records)
        DependentCare(self.policy, self.records)
        Adj(self.policy, self.records)
        ALD_InvInc_ec_base(self.policy, self.records)
        CapGains(self.policy, self.records)
        SSBenefits(self.policy, self.records)
        UBI(self.policy, self.records)
        AGI(self.policy, self.records)
        ItemDedCap(self.policy, self.records)
        ItemDed(self.policy, self.records)
        AdditionalMedicareTax(self.policy, self.records)
        StdDed(self.policy, self.records)
        # Store calculated standard deduction, calculate
        # taxes with standard deduction, store AMT + Regular Tax
        std = copy.deepcopy(self.records.standard)
        item = copy.deepcopy(self.records.c04470)
        item_no_limit = copy.deepcopy(self.records.c21060)
        item_phaseout = copy.deepcopy(self.records.c21040)
        self.records.c04470 = np.zeros(self.records.dim)
        self.records.c21060 = np.zeros(self.records.dim)
        self.records.c21040 = np.zeros(self.records.dim)
        self._taxinc_to_amt()
        std_taxes = copy.deepcopy(self.records.c05800)
        # Set standard deduction to zero, calculate taxes w/o
        # standard deduction, and store AMT + Regular Tax
        self.records.standard = np.zeros(self.records.dim)
        self.records.c21060 = item_no_limit
        self.records.c21040 = item_phaseout
        self.records.c04470 = item
        self._taxinc_to_amt()
        item_taxes = copy.deepcopy(self.records.c05800)
        # Replace standard deduction with zero where the taxpayer
        # would be better off itemizing
        self.records.standard[:] = np.where(item_taxes < std_taxes,
                                            0., std)
        self.records.c04470[:] = np.where(item_taxes < std_taxes,
                                          item, 0.)
        self.records.c21060[:] = np.where(item_taxes < std_taxes,
                                          item_no_limit, 0.)
        self.records.c21040[:] = np.where(item_taxes < std_taxes,
                                          item_phaseout, 0.)
        # Calculate taxes with optimal itemized deduction
        self._taxinc_to_amt()
        F2441(self.policy, self.records)
        EITC(self.policy, self.records)
        ChildTaxCredit(self.policy, self.records)
        PersonalTaxCredit(self.policy, self.records)
        AmOppCreditParts(self.policy, self.records)
        SchR(self.policy, self.records)
        EducationTaxCredit(self.policy, self.records)
        NonrefundableCredits(self.policy, self.records)
        AdditionalCTC(self.policy, self.records)
        C1040(self.policy, self.records)
        CTC_new(self.policy, self.records)
        IITAX(self.policy, self.records)

    @staticmethod
    def _read_json_policy_reform_text(text_string,
                                      growdiff_baseline_dict,
                                      growdiff_response_dict):
        """
        Strip //-comments from text_string and return 1 dict based on the JSON.

        Specified text is JSON with at least 1 high-level string:object pair:
        a "policy": {...} pair.

        Other high-level pairs will be ignored by this method, except
        that a "consumption", "behavior", "growdiff_baseline" or
        "growdiff_response" key will raise a ValueError.

        The {...}  object may be empty (that is, be {}), or
        may contain one or more pairs with parameter string primary keys
        and string years as secondary keys.  See tests/test_calculate.py for
        an extended example of a commented JSON policy reform text
        that can be read by this method.

        Returned dictionary prdict has integer years as primary keys and
        string parameters as secondary keys.  This returned dictionary is
        suitable as the argument to the Policy implement_reform(prdict) method.
        """
        # strip out //-comments without changing line numbers
        json_str = re.sub('//.*', ' ', text_string)
        # convert JSON text into a Python dictionary
        try:
            raw_dict = json.loads(json_str)
        except ValueError as valerr:
            msg = 'Policy reform text below contains invalid JSON:\n'
            msg += str(valerr) + '\n'
            msg += 'Above location of the first error may be approximate.\n'
            msg += 'The invalid JSON reform text is between the lines:\n'
            bline = 'XX----.----1----.----2----.----3----.----4'
            bline += '----.----5----.----6----.----7'
            msg += bline + '\n'
            linenum = 0
            for line in json_str.split('\n'):
                linenum += 1
                msg += '{:02d}{}'.format(linenum, line) + '\n'
            msg += bline + '\n'
            raise ValueError(msg)
        # check key contents of dictionary
        actual_keys = raw_dict.keys()
        for rkey in Calculator.REQUIRED_REFORM_KEYS:
            if rkey not in actual_keys:
                msg = 'key "{}" is not in policy reform file'
                raise ValueError(msg.format(rkey))
        for rkey in actual_keys:
            if rkey in Calculator.REQUIRED_ASSUMP_KEYS:
                msg = 'key "{}" should be in economic assumption file'
                raise ValueError(msg.format(rkey))
        # convert raw_dict['policy'] dictionary into prdict
        tdict = Policy.translate_json_reform_suffixes(raw_dict['policy'],
                                                      growdiff_baseline_dict,
                                                      growdiff_response_dict)
        prdict = Calculator._convert_parameter_dict(tdict)
        return prdict

    @staticmethod
    def _read_json_econ_assump_text(text_string):
        """
        Strip //-comments from text_string and return 4 dict based on the JSON.

        Specified text is JSON with at least 4 high-level string:object pairs:
        a "consumption": {...} pair,
        a "behavior": {...} pair,
        a "growdiff_baseline": {...} pair, and
        a "growdiff_response": {...} pair.

        Other high-level pairs will be ignored by this method, except that
        a "policy" key will raise a ValueError.

        The {...}  object may be empty (that is, be {}), or
        may contain one or more pairs with parameter string primary keys
        and string years as secondary keys.  See tests/test_calculate.py for
        an extended example of a commented JSON economic assumption text
        that can be read by this method.

        Note that an example is shown in the ASSUMP_CONTENTS string in
          tests/test_calculate.py file.

        Returned dictionaries (cons_dict, behv_dict, gdiff_baseline_dict,
        gdiff_respose_dict) have integer years as primary keys and
        string parameters as secondary keys.

        These returned dictionaries are suitable as the arguments to
        the Consumption.update_consumption(cons_dict) method, or
        the Behavior.update_behavior(behv_dict) method, or
        the Growdiff.update_growdiff(gdiff_dict) method.
        """
        # pylint: disable=too-many-locals
        # strip out //-comments without changing line numbers
        json_str = re.sub('//.*', ' ', text_string)
        # convert JSON text into a Python dictionary
        try:
            raw_dict = json.loads(json_str)
        except ValueError as valerr:
            msg = 'Economic assumption text below contains invalid JSON:\n'
            msg += str(valerr) + '\n'
            msg += 'Above location of the first error may be approximate.\n'
            msg += 'The invalid JSON asssump text is between the lines:\n'
            bline = 'XX----.----1----.----2----.----3----.----4'
            bline += '----.----5----.----6----.----7'
            msg += bline + '\n'
            linenum = 0
            for line in json_str.split('\n'):
                linenum += 1
                msg += '{:02d}{}'.format(linenum, line) + '\n'
            msg += bline + '\n'
            raise ValueError(msg)
        # check key contents of dictionary
        actual_keys = raw_dict.keys()
        for rkey in Calculator.REQUIRED_ASSUMP_KEYS:
            if rkey not in actual_keys:
                msg = 'key "{}" is not in economic assumption file'
                raise ValueError(msg.format(rkey))
        for rkey in actual_keys:
            if rkey in Calculator.REQUIRED_REFORM_KEYS:
                msg = 'key "{}" should be in policy reform file'
                raise ValueError(msg.format(rkey))
        # convert the assumption dictionaries in raw_dict
        key = 'consumption'
        cons_dict = Calculator._convert_parameter_dict(raw_dict[key])
        key = 'behavior'
        behv_dict = Calculator._convert_parameter_dict(raw_dict[key])
        key = 'growdiff_baseline'
        gdiff_base_dict = Calculator._convert_parameter_dict(raw_dict[key])
        key = 'growdiff_response'
        gdiff_resp_dict = Calculator._convert_parameter_dict(raw_dict[key])
        return (cons_dict, behv_dict, gdiff_base_dict, gdiff_resp_dict)

    @staticmethod
    def _convert_parameter_dict(param_key_dict):
        """
        Converts specified param_key_dict into a dictionary whose primary
        keys are calendar years, and hence, is suitable as the argument to
        the Policy.implement_reform() method, or
        the Consumption.update_consumption() method, or
        the Behavior.update_behavior() method, or
        the Growdiff.update_growdiff() method.

        Specified input dictionary has string parameter primary keys and
        string years as secondary keys.

        Returned dictionary has integer years as primary keys and
        string parameters as secondary keys.
        """
        # convert year skey strings into integers and
        # optionally convert lists into np.arrays
        year_param = dict()
        for pkey, sdict in param_key_dict.items():
            if not isinstance(pkey, six.string_types):
                msg = 'pkey {} in reform is not a string'
                raise ValueError(msg.format(pkey))
            rdict = dict()
            if not isinstance(sdict, dict):
                msg = 'pkey {} in reform is not paired with a dict'
                raise ValueError(msg.format(pkey))
            for skey, val in sdict.items():
                if not isinstance(skey, six.string_types):
                    msg = 'skey {} in reform is not a string'
                    raise ValueError(msg.format(skey))
                else:
                    year = int(skey)
                rdict[year] = val
            year_param[pkey] = rdict
        # convert year_param dictionary to year_key_dict dictionary
        year_key_dict = dict()
        years = set()
        for param, sdict in year_param.items():
            for year, val in sdict.items():
                if year not in years:
                    years.add(year)
                    year_key_dict[year] = dict()
                year_key_dict[year][param] = val
        return year_key_dict<|MERGE_RESOLUTION|>--- conflicted
+++ resolved
@@ -201,17 +201,13 @@
         arys = [getattr(self.records, vname) for vname in variable_list]
         return pd.DataFrame(data=np.column_stack(arys), columns=variable_list)
 
-<<<<<<< HEAD
+    def array(self, variable_name):
+        """
+        Return numpy ndarray containing the named Records variable.
+        """
+        return getattr(self.records, variable_name)
+
     def diagnostic_table(self, num_years):
-=======
-    def array(self, variable_name):
-        """
-        Return numpy ndarray containing the named Records variable.
-        """
-        return getattr(self.records, variable_name)
-
-    def add_records_variable(self, dst_name, src_calc, src_name):
->>>>>>> 6d96e519
         """
         Generate multi-year diagnostic table;
         this method leaves the Calculator object unchanged.
