import os
import sys
import numpy as np
import pandas as pd
import pytest
CUR_PATH = os.path.abspath(os.path.dirname(__file__))
sys.path.append(os.path.join(CUR_PATH, '..', '..'))
from taxcalc import Policy, Records, Calculator, Behavior

# use 1991 PUF-like data to emulate current puf.csv, which is private
TAXDATA_PATH = os.path.join(CUR_PATH, '..', 'altdata', 'puf91taxdata.csv.gz')
TAXDATA = pd.read_csv(TAXDATA_PATH, compression='gzip')
WEIGHTS_PATH = os.path.join(CUR_PATH, '..', 'altdata', 'puf91weights.csv.gz')
WEIGHTS = pd.read_csv(WEIGHTS_PATH, compression='gzip')


def test_incorrect_Behavior_instantiation():
    with pytest.raises(ValueError):
        behv = Behavior(behavior_dict=list())
    with pytest.raises(ValueError):
        behv = Behavior(num_years=0)
    with pytest.raises(ValueError):
        behv = Behavior(inflation_rates=list())


def test_correct_but_not_recommended_Behavior_instantiation():
    behv = Behavior(behavior_dict={})
    assert behv


def test_behavioral_response_Calculator():
    # create Records objects
    records_x = Records(data=TAXDATA, weights=WEIGHTS, start_year=2009)
    records_y = Records(data=TAXDATA, weights=WEIGHTS, start_year=2009)
    # create Policy objects
    policy_x = Policy()
    policy_y = Policy()
    # implement policy_y reform
    reform = {
        2013: {
            "_II_rt7": [0.496]
        }
    }
    policy_y.implement_reform(reform)
    # create two Calculator objects
    behavior_y = Behavior()
    calc_x = Calculator(policy=policy_x, records=records_x)
    calc_y = Calculator(policy=policy_y, records=records_y,
                        behavior=behavior_y)
    # test incorrect use of Behavior._mtr_xy method
    with pytest.raises(ValueError):
        behv = Behavior._mtr_xy(calc_x, calc_y,
                                mtr_of='e00200p',
                                tax_type='nonsense')
    # vary substitution and income effects in calc_y
    behavior1 = {
        2013: {
            "_BE_sub": [0.4],
            "_BE_inc": [-0.1]
        }
    }
    behavior_y.update_behavior(behavior1)
    assert behavior_y.has_response() is True
    assert behavior_y.BE_sub == 0.4
<<<<<<< HEAD
    assert behavior_y.BE_inc == -0.1
=======
    assert behavior_y.BE_inc == -0.15
>>>>>>> d2d3fb25
    calc_y_behavior1 = Behavior.response(calc_x, calc_y)
    behavior2 = {
        2013: {
            "_BE_sub": [0.5],
            "_BE_cg": [0.8]
        }
    }
    behavior_y.update_behavior(behavior2)
    calc_y_behavior2 = Behavior.response(calc_x, calc_y)
    behavior3 = {
        2013: {
            "_BE_inc": [-0.2],
            "_BE_cg": [0.6]
        }
    }
    behavior_y.update_behavior(behavior3)
    calc_y_behavior3 = Behavior.response(calc_x, calc_y)
    # check that total income tax liability differs across the
    # three sets of behavioral-response elasticities
    assert (calc_y_behavior1.records._iitax.sum() !=
            calc_y_behavior2.records._iitax.sum() !=
            calc_y_behavior3.records._iitax.sum())
    # test incorrect _mtr_xy() usage
    with pytest.raises(ValueError):
        Behavior._mtr_xy(calc_x, calc_y, mtr_of='e00200p', liability_type='?')


def test_correct_update_behavior():
    beh = Behavior(start_year=2013)
    beh.update_behavior({2014: {'_BE_sub': [0.5]},
                         2015: {'_BE_cg': [1.2]}})
    should_be = np.full((Behavior.DEFAULT_NUM_YEARS,), 0.5)
    should_be[0] = 0.0
    assert np.allclose(beh._BE_sub, should_be, rtol=0.0)
    assert np.allclose(beh._BE_inc,
                       np.zeros((Behavior.DEFAULT_NUM_YEARS,)),
                       rtol=0.0)
    beh.set_year(2015)
    assert beh.current_year == 2015
    assert beh.BE_sub == 0.5
    assert beh.BE_inc == 0.0
    assert beh.BE_cg == 1.2


def test_incorrect_update_behavior():
    behv = Behavior()
    with pytest.raises(ValueError):
        behv.update_behavior({2013: {'_BE_inc': [+0.2]}})
    with pytest.raises(ValueError):
        behv.update_behavior({2013: {'_BE_sub': [-0.2]}})
    with pytest.raises(ValueError):
        behv.update_behavior({2013: {'_BE_cg': [-0.8]}})
    with pytest.raises(ValueError):
        behv.update_behavior({2013: {'_BE_xx': [0.0]}})
    with pytest.raises(ValueError):
        behv.update_behavior({2013: {'_BE_xx_cpi': [True]}})


def test_future_update_behavior():
    behv = Behavior()
    assert behv.current_year == behv.start_year
    assert behv.has_response() is False
    cyr = 2020
    behv.set_year(cyr)
    behv.update_behavior({cyr: {'_BE_cg': [1.0]}})
    assert behv.current_year == cyr
    assert behv.has_response() is True
    behv.set_year(cyr - 1)
    assert behv.has_response() is False


def test_behavior_default_data():
    paramdata = Behavior.default_data()
    assert paramdata['_BE_inc'] == [0.0]
    assert paramdata['_BE_sub'] == [0.0]
    assert paramdata['_BE_cg'] == [0.0]<|MERGE_RESOLUTION|>--- conflicted
+++ resolved
@@ -62,11 +62,7 @@
     behavior_y.update_behavior(behavior1)
     assert behavior_y.has_response() is True
     assert behavior_y.BE_sub == 0.4
-<<<<<<< HEAD
     assert behavior_y.BE_inc == -0.1
-=======
-    assert behavior_y.BE_inc == -0.15
->>>>>>> d2d3fb25
     calc_y_behavior1 = Behavior.response(calc_x, calc_y)
     behavior2 = {
         2013: {
@@ -91,7 +87,7 @@
             calc_y_behavior3.records._iitax.sum())
     # test incorrect _mtr_xy() usage
     with pytest.raises(ValueError):
-        Behavior._mtr_xy(calc_x, calc_y, mtr_of='e00200p', liability_type='?')
+        Behavior._mtr_xy(calc_x, calc_y, mtr_of='e00200p', tax_type='?')
 
 
 def test_correct_update_behavior():
