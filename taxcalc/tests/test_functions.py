--- conflicted
+++ resolved
@@ -146,17 +146,6 @@
         match = re.search(r'^(.+?)\((.*?)\):(.*)$', fcode)
         if match is None:
             msg = ('Could not find function name, arguments, '
-<<<<<<< HEAD
-                   'and code portions in the following text:')
-            line = '====================================================='
-            sys.stdout.write('{}\n{}\n{}\n{}\n'.format(msg, line, fcode, line))
-            assert False
-        fname = match.group(1)
-        fargs = match.group(2).split(',')  # list of function arguments
-        fbody = match.group(3)
-        if fname == 'Taxer_i':
-            continue  # because Taxer_i function has no fbody, only a return
-=======
                    'and code portions in the following text:\n')
             msg += '--------------------------------------------------------\n'
             msg += '{}\n'.format(fcode)
@@ -166,7 +155,8 @@
             fname = match.group(1)
             fargs = match.group(2).split(',')  # list of function arguments
             fbody = match.group(3)
->>>>>>> 63fb101f
+        if fname == 'Taxer_i':
+            continue  # because Taxer_i has no fbody apart from its docstring
         for farg in fargs:
             arg = farg.strip()
             if fbody.find(arg) < 0:
