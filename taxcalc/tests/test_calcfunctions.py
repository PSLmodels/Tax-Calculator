--- conflicted
+++ resolved
@@ -223,94 +223,6 @@
     assert np.allclose(test_value, expected_value)
 
 
-<<<<<<< HEAD
-II_credit_ARPA = [0, 0, 0, 0, 0]
-II_credit_ps_ARPA = [0, 0, 0, 0, 0]
-II_credit_nr_ARPA = [0, 0, 0, 0, 0]
-II_credit_nr_ps_ARPA = [0, 0, 0, 0, 0]
-RRC_ps_ARPA = [75000, 150000, 75000, 112500, 150000]
-RRC_pe_ARPA = [80000, 160000, 80000, 120000, 160000]
-RRC_c_unit_ARPA = [0, 0, 0, 0, 0]
-II_credit_CARES = [0, 0, 0, 0, 0]
-II_credit_ps_CARES = [0, 0, 0, 0, 0]
-II_credit_nr_CARES = [0, 0, 0, 0, 0]
-II_credit_nr_ps_CARES = [0, 0, 0, 0, 0]
-RRC_ps_CARES = [75000, 150000, 75000, 112500, 75000]
-RRC_pe_CARES = [0, 0, 0, 0, 0]
-RRC_c_unit_CARES = [1200, 2400, 1200, 1200, 1200]
-tuple1 = (1, 50000, 1, 0, II_credit_ARPA, II_credit_ps_ARPA, 0,
-          II_credit_nr_ARPA, II_credit_nr_ps_ARPA, 0, 1400, RRC_ps_ARPA,
-          RRC_pe_ARPA, 0, 0, RRC_c_unit_ARPA, 0, 0, 0)
-tuple2 = (1, 76000, 1, 0, II_credit_ARPA, II_credit_ps_ARPA, 0,
-          II_credit_nr_ARPA, II_credit_nr_ps_ARPA, 0, 1400, RRC_ps_ARPA,
-          RRC_pe_ARPA, 0, 0, RRC_c_unit_ARPA, 0, 0, 0)
-tuple3 = (1, 90000, 1, 0, II_credit_ARPA, II_credit_ps_ARPA, 0,
-          II_credit_nr_ARPA, II_credit_nr_ps_ARPA, 0, 1400, RRC_ps_ARPA,
-          RRC_pe_ARPA, 0, 0, RRC_c_unit_ARPA, 0, 0, 0)
-tuple4 = (2, 50000, 3, 1, II_credit_ARPA, II_credit_ps_ARPA, 0,
-          II_credit_nr_ARPA, II_credit_nr_ps_ARPA, 0, 1400, RRC_ps_ARPA,
-          RRC_pe_ARPA, 0, 0, RRC_c_unit_ARPA, 0, 0, 0)
-tuple5 = (2, 155000, 4, 2, II_credit_ARPA, II_credit_ps_ARPA, 0,
-          II_credit_nr_ARPA, II_credit_nr_ps_ARPA, 0, 1400, RRC_ps_ARPA,
-          RRC_pe_ARPA, 0, 0, RRC_c_unit_ARPA, 0, 0, 0)
-tuple6 = (2, 170000, 4, 2, II_credit_ARPA, II_credit_ps_ARPA, 0,
-          II_credit_nr_ARPA, II_credit_nr_ps_ARPA, 0, 1400, RRC_ps_ARPA,
-          RRC_pe_ARPA, 0, 0, RRC_c_unit_ARPA, 0, 0, 0)
-tuple7 = (4, 50000, 2, 1, II_credit_ARPA, II_credit_ps_ARPA, 0,
-          II_credit_nr_ARPA, II_credit_nr_ps_ARPA, 0, 1400, RRC_ps_ARPA,
-          RRC_pe_ARPA, 0, 0, RRC_c_unit_ARPA, 0, 0, 0)
-tuple8 = (4, 117000, 1, 0, II_credit_ARPA, II_credit_ps_ARPA, 0,
-          II_credit_nr_ARPA, II_credit_nr_ps_ARPA, 0, 1400, RRC_ps_ARPA,
-          RRC_pe_ARPA, 0, 0, RRC_c_unit_ARPA, 0, 0, 0)
-tuple9 = (4, 130000, 1, 0, II_credit_ARPA, II_credit_ps_ARPA, 0,
-          II_credit_nr_ARPA, II_credit_nr_ps_ARPA, 0, 1400, RRC_ps_ARPA,
-          RRC_pe_ARPA, 0, 0, RRC_c_unit_ARPA, 0, 0, 0)
-tuple10 = (1, 50000, 1, 0, II_credit_CARES, II_credit_ps_CARES, 0,
-           II_credit_nr_CARES, II_credit_nr_ps_CARES, 0, 0, RRC_ps_CARES,
-           RRC_pe_CARES, 0.05, 500, RRC_c_unit_CARES, 0, 0, 0)
-tuple11 = (1, 97000, 2, 1, II_credit_CARES, II_credit_ps_CARES, 0,
-           II_credit_nr_CARES, II_credit_nr_ps_CARES, 0, 0, RRC_ps_CARES,
-           RRC_pe_CARES, 0.05, 500, RRC_c_unit_CARES, 0, 0, 0)
-tuple12 = (1, 150000, 2, 1, II_credit_CARES, II_credit_ps_CARES, 0,
-           II_credit_nr_CARES, II_credit_nr_ps_CARES, 0, 0, RRC_ps_CARES,
-           RRC_pe_CARES, 0.05, 500, RRC_c_unit_CARES, 0, 0, 0)
-tuple13 = (2, 50000, 4, 2, II_credit_CARES, II_credit_ps_CARES, 0,
-           II_credit_nr_CARES, II_credit_nr_ps_CARES, 0, 0, RRC_ps_CARES,
-           RRC_pe_CARES, 0.05, 500, RRC_c_unit_CARES, 0, 0, 0)
-tuple14 = (2, 160000, 5, 3, II_credit_CARES, II_credit_ps_CARES, 0,
-           II_credit_nr_CARES, II_credit_nr_ps_CARES, 0, 0, RRC_ps_CARES,
-           RRC_pe_CARES, 0.05, 500, RRC_c_unit_CARES, 0, 0, 0)
-tuple15 = (2, 300000, 2, 0, II_credit_CARES, II_credit_ps_CARES, 0,
-           II_credit_nr_CARES, II_credit_nr_ps_CARES, 0, 0, RRC_ps_CARES,
-           RRC_pe_CARES, 0.05, 500, RRC_c_unit_CARES, 0, 0, 0)
-tuple16 = (4, 50000, 3, 2, II_credit_CARES, II_credit_ps_CARES, 0,
-           II_credit_nr_CARES, II_credit_nr_ps_CARES, 0, 0, RRC_ps_CARES,
-           RRC_pe_CARES, 0.05, 500, RRC_c_unit_CARES, 0, 0, 0)
-tuple17 = (4, 130000, 2, 1, II_credit_CARES, II_credit_ps_CARES, 0,
-           II_credit_nr_CARES, II_credit_nr_ps_CARES, 0, 0, RRC_ps_CARES,
-           RRC_pe_CARES, 0.05, 500, RRC_c_unit_CARES, 0, 0, 0)
-tuple18 = (4, 170000, 3, 2, II_credit_CARES, II_credit_ps_CARES, 0,
-           II_credit_nr_CARES, II_credit_nr_ps_CARES, 0, 0, RRC_ps_CARES,
-           RRC_pe_CARES, 0.05, 500, RRC_c_unit_CARES, 0, 0, 0)
-expected1 = (0, 0, 1400)
-expected2 = (0, 0, 1120)
-expected3 = (0, 0, 0)
-expected4 = (0, 0, 4200)
-expected5 = (0, 0, 2800)
-expected6 = (0, 0, 0)
-expected7 = (0, 0, 2800)
-expected8 = (0, 0, 560)
-expected9 = (0, 0, 0)
-expected10 = (0, 0, 1200)
-expected11 = (0, 0, 600)
-expected12 = (0, 0, 0)
-expected13 = (0, 0, 3400)
-expected14 = (0, 0, 3400)
-expected15 = (0, 0, 0)
-expected16 = (0, 0, 2200)
-expected17 = (0, 0, 825)
-expected18 = (0, 0, 0)
-=======
 def test_AfterTaxIncome(skip_jit):
     '''
     Tests the AfterTaxIncome function
@@ -385,30 +297,16 @@
 expected7 = (1003, 1203, 3003, 1303)
 expected8 = (109150, 109350, 111150, 109450)
 expected9 = (0, 200, 2000, 300)
->>>>>>> 255467db
 
 
 @pytest.mark.parametrize(
     'test_tuple,expected_value', [
         (tuple1, expected1), (tuple2, expected2), (tuple3, expected3),
         (tuple4, expected4), (tuple5, expected5), (tuple6, expected6),
-<<<<<<< HEAD
-        (tuple7, expected7), (tuple8, expected8), (tuple9, expected9),
-        (tuple10, expected10), (tuple11, expected11), (tuple12, expected12),
-        (tuple13, expected13), (tuple14, expected14), (tuple15, expected15),
-        (tuple16, expected16), (tuple17, expected17), (tuple18, expected18)])
-def test_PersonalTaxCredit(test_tuple, expected_value, skip_jit):
-    """
-    Tests the PersonalTaxCredit function
-    """
-    test_value = calcfunctions.PersonalTaxCredit(*test_tuple)
-    assert np.allclose(test_value, expected_value)
-=======
         (tuple7, expected7), (tuple8, expected8), (tuple9, expected9)])
 def test_FairShareTax(test_tuple, expected_value, skip_jit):
     '''
     Tests FairShareTax function
     '''
     test_value = calcfunctions.FairShareTax(*test_tuple)
-    assert np.allclose(test_value, expected_value)
->>>>>>> 255467db
+    assert np.allclose(test_value, expected_value)