--- conflicted
+++ resolved
@@ -324,14 +324,8 @@
     calc1 = Calculator(params=params1, records=records1)
     calc1.calc_all()
 
-<<<<<<< HEAD
     t1 = create_distribution_table(calc1, groupby="small_income_bins", result_type="weighted_sum")
     t2 = create_distribution_table(calc1, groupby="large_income_bins", result_type="weighted_sum")
-=======
-    t1 = create_distribution_table(calc1, groupby="small_agi_bins", result_type="weighted_sum")
-    t2 = create_distribution_table(calc1, groupby="large_agi_bins", result_type="weighted_sum")
-
->>>>>>> 2aac59f1
     assert(np.allclose(t1[-1:], t2[-1:]))
 
     t3 = create_distribution_table(calc1, groupby="small_income_bins", result_type="weighted_avg")
