import os
import sys
import math
import filecmp
import tempfile
import numpy as np
import pandas as pd
import pytest
import numpy.testing as npt
from pandas import DataFrame, Series
from pandas.util.testing import assert_series_equal
from taxcalc import Policy, Records, Behavior, Calculator
from taxcalc.utils import *

data = [[1.0, 2, 'a'],
        [-1.0, 4, 'a'],
        [3.0, 6, 'a'],
        [2.0, 4, 'b'],
        [3.0, 6, 'b']]

data_float = [[1.0, 2, 'a'],
              [-1.0, 4, 'a'],
              [0.0000000001, 3, 'a'],
              [-0.0000000001, 1, 'a'],
              [3.0, 6, 'a'],
              [2.0, 4, 'b'],
              [0.0000000001, 3, 'b'],
              [-0.0000000001, 1, 'b'],
              [3.0, 6, 'b']]


def test_expand_1D_short_array():
    x = np.array([4, 5, 9], dtype='i4')
    exp2 = np.array([9.0 * math.pow(1.02, i) for i in range(1, 8)])
    exp1 = np.array([4, 5, 9])
    exp = np.zeros(10)
    exp[:3] = exp1
    exp[3:] = exp2
    res = Policy.expand_1D(x, inflate=True, inflation_rates=[0.02] * 10,
                           num_years=10)
    npt.assert_allclose(exp, res, atol=0.0, rtol=1.0E-7)


def test_expand_1D_variable_rates():
    x = np.array([4, 5, 9], dtype='f4')
    irates = [0.02, 0.02, 0.03, 0.035]
    exp2 = []
    cur = 9.0
    exp = np.array([4, 5, 9, 9 * 1.03, 9 * 1.03 * 1.035])
    res = Policy.expand_1D(x, inflate=True, inflation_rates=irates,
                           num_years=5)
    npt.assert_allclose(exp.astype('f4', casting='unsafe'), res)


def test_expand_1D_scalar():
    x = 10.0
    exp = np.array([10.0 * math.pow(1.02, i) for i in range(0, 10)])
    res = Policy.expand_1D(x, inflate=True, inflation_rates=[0.02] * 10,
                           num_years=10)
    npt.assert_allclose(exp, res)


def test_expand_1D_accept_None():
    x = [4., 5., None]
    irates = [0.02, 0.02, 0.03, 0.035]
    exp = []
    cur = 5.0 * 1.02
    exp = [4., 5., cur]
    cur *= 1.03
    exp.append(cur)
    cur *= 1.035
    exp.append(cur)
    exp = np.array(exp)
    res = Policy.expand_array(x, inflate=True, inflation_rates=irates,
                              num_years=5)
    npt.assert_allclose(exp.astype('f4', casting='unsafe'), res)


def test_expand_2D_short_array():
    x = np.array([[1, 2, 3]], dtype=np.float64)
    val = np.array([1, 2, 3], dtype=np.float64)
    exp2 = np.array([val * math.pow(1.02, i) for i in range(1, 5)])
    exp1 = np.array([1, 2, 3], dtype=np.float64)
    exp = np.zeros((5, 3))
    exp[:1] = exp1
    exp[1:] = exp2
    res = Policy.expand_2D(x, inflate=True, inflation_rates=[0.02] * 5,
                           num_years=5)
    npt.assert_allclose(exp, res)


def test_expand_2D_variable_rates():
    x = np.array([[1, 2, 3]], dtype=np.float64)
    cur = np.array([1, 2, 3], dtype=np.float64)
    irates = [0.02, 0.02, 0.02, 0.03, 0.035]
    exp2 = []
    for i in range(0, 4):
        idx = i + len(x) - 1
        cur = np.array(cur * (1.0 + irates[idx]))
        print('cur is ', cur)
        exp2.append(cur)
    exp1 = np.array([1, 2, 3], dtype=np.float64)
    exp = np.zeros((5, 3), dtype=np.float64)
    exp[:1] = exp1
    exp[1:] = exp2
    res = Policy.expand_2D(x, inflate=True, inflation_rates=irates,
                           num_years=5)
    npt.assert_allclose(exp, res)


def test_validity_of_name_lists():
    assert len(TABLE_COLUMNS) == len(TABLE_LABELS)
    calc_vars = Records.CALCULATED_VARS
    calc_vars.add('s006')
    stat_vars = set(STATS_COLUMNS)
    assert stat_vars.issubset(calc_vars)


def test_create_tables(puf_1991, weights_1991):
    # create a current-law Policy object and Calculator object calc1
    policy1 = Policy()
    records1 = Records(data=puf_1991, weights=weights_1991, start_year=2009)
    calc1 = Calculator(policy=policy1, records=records1)
    calc1.calc_all()
    # create a policy-reform Policy object and Calculator object calc2
    reform = {2013: {'_II_rt4': [0.56]}}
    policy2 = Policy()
    policy2.implement_reform(reform)
    records2 = Records(data=puf_1991, weights=weights_1991, start_year=2009)
    calc2 = Calculator(policy=policy2, records=records2)
    calc2.calc_all()
    # test creating various distribution tables
    dt1 = create_difference_table(calc1.records, calc2.records,
                                  groupby='large_income_bins')
    dt2 = create_difference_table(calc1.records, calc2.records,
                                  groupby='webapp_income_bins')
    with pytest.raises(ValueError):
        dt = create_difference_table(calc1.records, calc2.records,
                                     groupby='bad_bins')
    with pytest.raises(ValueError):
        dt = create_distribution_table(calc2.records,
                                       groupby='small_income_bins',
                                       result_type='bad_result_type')
    with pytest.raises(ValueError):
        dt = create_distribution_table(calc2.records,
                                       groupby='bad_bins',
                                       result_type='weighted_sum')
    dt3 = create_distribution_table(calc2.records,
                                    groupby='small_income_bins',
                                    result_type='weighted_sum',
                                    baseline_obj=calc1.records, diffs=True)
    calc1.increment_year()
    with pytest.raises(ValueError):
        dt = create_difference_table(calc1.records, calc2.records,
                                     groupby='large_income_bins')
    with pytest.raises(ValueError):
        dt = create_distribution_table(calc2.records,
                                       groupby='small_income_bins',
                                       result_type='weighted_sum',
                                       baseline_obj=calc1.records, diffs=True)


def test_weighted_count_lt_zero():
    assert count_lt_zero([0.0, 1, -1, 0, -2.2, 1.1]) == 2
    df1 = DataFrame(data=data, columns=['tax_diff', 's006', 'label'])
    grped = df1.groupby('label')
    diffs = grped.apply(weighted_count_lt_zero, 'tax_diff')
    exp = Series(data=[4, 0], index=['a', 'b'])
    exp.index.name = 'label'
    assert_series_equal(exp, diffs)
    df2 = DataFrame(data=data_float, columns=['tax_diff', 's006', 'label'])
    grped = df2.groupby('label')
    diffs = grped.apply(weighted_count_lt_zero, 'tax_diff')
    exp = Series(data=[4, 0], index=['a', 'b'])
    exp.index.name = 'label'
    assert_series_equal(exp, diffs)


def test_weighted_count_gt_zero():
    assert count_gt_zero([0.0, 1, -1, 0, -2.2, 1.1]) == 2
    df1 = DataFrame(data=data, columns=['tax_diff', 's006', 'label'])
    grped = df1.groupby('label')
    diffs = grped.apply(weighted_count_gt_zero, 'tax_diff')
    exp = Series(data=[8, 10], index=['a', 'b'])
    exp.index.name = 'label'
    assert_series_equal(exp, diffs)
    df2 = DataFrame(data=data, columns=['tax_diff', 's006', 'label'])
    grped = df2.groupby('label')
    diffs = grped.apply(weighted_count_gt_zero, 'tax_diff')
    exp = Series(data=[8, 10], index=['a', 'b'])
    exp.index.name = 'label'
    assert_series_equal(exp, diffs)


def test_weighted_count():
    df = DataFrame(data=data, columns=['tax_diff', 's006', 'label'])
    grped = df.groupby('label')
    diffs = grped.apply(weighted_count)
    exp = Series(data=[12, 10], index=['a', 'b'])
    exp.index.name = 'label'
    assert_series_equal(exp, diffs)


def test_weighted_mean():
    df = DataFrame(data=data, columns=['tax_diff', 's006', 'label'])
    grped = df.groupby('label')
    diffs = grped.apply(weighted_mean, 'tax_diff')
    exp = Series(data=[16.0 / 12.0, 26.0 / 10.0], index=['a', 'b'])
    exp.index.name = 'label'
    assert_series_equal(exp, diffs)


def test_weighted_sum():
    df = DataFrame(data=data, columns=['tax_diff', 's006', 'label'])
    grped = df.groupby('label')
    diffs = grped.apply(weighted_sum, 'tax_diff')
    exp = Series(data=[16.0, 26.0], index=['a', 'b'])
    exp.index.name = 'label'
    assert_series_equal(exp, diffs)


def test_weighted_perc_inc():
    df = DataFrame(data=data, columns=['tax_diff', 's006', 'label'])
    grped = df.groupby('label')
    diffs = grped.apply(weighted_perc_inc, 'tax_diff')
    exp = Series(data=[8. / 12., 1.0], index=['a', 'b'])
    exp.index.name = 'label'
    assert_series_equal(exp, diffs)


def test_weighted_perc_dec():
    df = DataFrame(data=data, columns=['tax_diff', 's006', 'label'])
    grped = df.groupby('label')
    diffs = grped.apply(weighted_perc_dec, 'tax_diff')
    exp = Series(data=[4. / 12., 0.0], index=['a', 'b'])
    exp.index.name = 'label'
    assert_series_equal(exp, diffs)


def test_weighted_share_of_total():
    df = DataFrame(data=data, columns=['tax_diff', 's006', 'label'])
    grped = df.groupby('label')
    diffs = grped.apply(weighted_share_of_total, 'tax_diff', 42.0)
    exp = Series(data=[16.0 / (42. + EPSILON), 26.0 / (42.0 + EPSILON)],
                 index=['a', 'b'])
    exp.index.name = 'label'
    assert_series_equal(exp, diffs)


def test_add_income_bins():
    data = np.arange(1, 1e6, 5000)
    df = DataFrame(data=data, columns=['_expanded_income'])
    bins = [-1e14, 0, 9999, 19999, 29999, 39999, 49999, 74999, 99999,
            200000, 1e14]
    df = add_income_bins(df, compare_with='tpc', bins=None)
    grpd = df.groupby('bins')
    grps = [grp for grp in grpd]
    for g, num in zip(grps, bins[1:-1]):
        assert g[0].endswith(str(num) + ']')
    grpdl = add_income_bins(df, compare_with='tpc', bins=None, right=False)
    grpdl = grpdl.groupby('bins')
    grps = [grp for grp in grpdl]
    for g, num in zip(grps, bins[1:-1]):
        assert g[0].endswith(str(num) + ')')


def test_add_income_bins_soi():
    data = np.arange(1, 1e6, 5000)
    df = DataFrame(data=data, columns=['_expanded_income'])
    bins = [-1e14, 0, 4999, 9999, 14999, 19999, 24999, 29999, 39999,
            49999, 74999, 99999, 199999, 499999, 999999, 1499999,
            1999999, 4999999, 9999999, 1e14]
    df = add_income_bins(df, compare_with='soi', bins=None)
    grpd = df.groupby('bins')
    grps = [grp for grp in grpd]
    for g, num in zip(grps, bins[1:-1]):
        assert g[0].endswith(str(num) + ']')
    grpdl = add_income_bins(df, compare_with='soi', bins=None, right=False)
    grpdl = grpdl.groupby('bins')
    grps = [grp for grp in grpdl]
    for g, num in zip(grps, bins[1:-1]):
        assert g[0].endswith(str(num) + ')')


def test_add_income_bins_specify_bins():
    data = np.arange(1, 1e6, 5000)
    df = DataFrame(data=data, columns=['_expanded_income'])
    bins = [-1e14, 0, 4999, 9999, 14999, 19999, 29999, 32999, 43999,
            1e14]
    df = add_income_bins(df, bins=bins)
    grpd = df.groupby('bins')
    grps = [grp for grp in grpd]
    for g, num in zip(grps, bins[1:-1]):
        assert g[0].endswith(str(num) + ']')
    grpdl = add_income_bins(df, bins=bins, right=False)
    grpdl = grpdl.groupby('bins')
    grps = [grp for grp in grpdl]
    for g, num in zip(grps, bins[1:-1]):
        assert g[0].endswith(str(num) + ')')


def test_add_income_bins_raises():
    data = np.arange(1, 1e6, 5000)
    df = DataFrame(data=data, columns=['_expanded_income'])
    with pytest.raises(ValueError):
        df = add_income_bins(df, compare_with='stuff')


def test_add_weighted_decile_bins():
    df = DataFrame(data=data, columns=['_expanded_income', 's006', 'label'])
    df = add_weighted_decile_bins(df, num_bins=100)
    bin_labels = df['bins'].unique()
    default_labels = set(range(1, 101))
    for lab in bin_labels:
        assert lab in default_labels
    # Custom labels
    df = add_weighted_decile_bins(df, complex_weight=True)
    assert 'bins' in df
    custom_labels = ['a', 'b', 'c', 'd', 'e', 'f', 'g', 'h', 'i', 'j']
    df = add_weighted_decile_bins(df, labels=custom_labels)
    assert 'bins' in df
    bin_labels = df['bins'].unique()
    for lab in bin_labels:
        assert lab in custom_labels


def test_add_columns():
    cols = [[1000, 40, -10, 0, 10],
            [100, 8, 9, 100, 20],
            [-1000, 38, 90, 800, 30]]
    df = DataFrame(data=cols,
                   columns=['c00100', 'c04470', '_standard', 'c09600', 's006'])
    add_columns(df)
    npt.assert_array_equal(df.c04470, np.array([40, 0, 0]))
    npt.assert_array_equal(df.num_returns_ItemDed, np.array([10, 0, 0]))
    npt.assert_array_equal(df.num_returns_StandardDed, np.array([0, 20, 0]))
    npt.assert_array_equal(df.num_returns_AMT, np.array([0, 20, 30]))


def test_dist_table_sum_row(records_2009):
    # Create a default Policy object
    policy1 = Policy()
    # Create a Calculator
    calc1 = Calculator(policy=policy1, records=records_2009)
    calc1.calc_all()
    t1 = create_distribution_table(calc1.records,
                                   groupby='small_income_bins',
                                   result_type='weighted_sum')
    t2 = create_distribution_table(calc1.records,
                                   groupby='large_income_bins',
                                   result_type='weighted_sum')
    npt.assert_allclose(t1[-1:], t2[-1:])
    t3 = create_distribution_table(calc1.records,
                                   groupby='small_income_bins',
                                   result_type='weighted_avg')


def test_diff_table_sum_row(puf_1991, weights_1991):
    # create a current-law Policy object and Calculator calc1
    policy1 = Policy()
    records1 = Records(data=puf_1991, weights=weights_1991, start_year=2009)
    calc1 = Calculator(policy=policy1, records=records1)
    calc1.calc_all()
    # create a policy-reform Policy object and Calculator calc2
    reform = {2013: {'_II_rt4': [0.56]}}
    policy2 = Policy()
    policy2.implement_reform(reform)
    records2 = Records(data=puf_1991, weights=weights_1991, start_year=2009)
    calc2 = Calculator(policy=policy2, records=records2)
    calc2.calc_all()
    # create two difference tables and compare their content
    tdiff1 = create_difference_table(calc1.records, calc2.records,
                                     groupby='small_income_bins')
    tdiff2 = create_difference_table(calc1.records, calc2.records,
                                     groupby='large_income_bins')
    non_digit_cols = ['mean', 'perc_inc', 'perc_cut', 'share_of_change']
    digit_cols = [x for x in tdiff1.columns.tolist() if
                  x not in non_digit_cols]
    npt.assert_allclose(tdiff1[digit_cols][-1:], tdiff2[digit_cols][-1:])
    assert np.array_equal(tdiff1[non_digit_cols][-1:],
                          tdiff2[non_digit_cols][-1:])


def test_row_classifier(puf_1991, weights_1991):
    # create a current-law Policy object and Calculator calc1
    policy1 = Policy()
    records1 = Records(data=puf_1991, weights=weights_1991, start_year=2009)
    calc1 = Calculator(policy=policy1, records=records1)
    calc1.calc_all()
    calc1_s006 = create_distribution_table(calc1.records,
                                           groupby='webapp_income_bins',
                                           result_type='weighted_sum').s006
    # create a policy-reform Policy object and Calculator calc2
    reform = {2013: {'_ALD_StudentLoan_HC': [1]}}
    policy2 = Policy()
    policy2.implement_reform(reform)
    records2 = Records(data=puf_1991, weights=weights_1991, start_year=2009)
    calc2 = Calculator(policy=policy2, records=records2)
    calc2.calc_all()
    calc2_s006 = create_distribution_table(calc2.records,
                                           groupby='webapp_income_bins',
                                           result_type='weighted_sum',
                                           baseline_obj=calc1.records).s006
    # use weighted sum of weights in each cell to check classifer
    npt.assert_array_equal(calc1_s006, calc2_s006)


def test_expand_2D_already_filled():
    _II_brk2 = [[36000, 72250, 36500, 48600, 72500, 36250],
                [38000, 74000, 36900, 49400, 73800, 36900],
                [40000, 74900, 37450, 50200, 74900, 37450]]
    res = Policy.expand_2D(_II_brk2, inflate=True, inflation_rates=[0.02] * 5,
                           num_years=3)
    npt.assert_array_equal(res, np.array(_II_brk2))


def test_expand_2D_partial_expand():
    _II_brk2 = [[36000, 72250, 36500, 48600, 72500, 36250],
                [38000, 74000, 36900, 49400, 73800, 36900],
                [40000, 74900, 37450, 50200, 74900, 37450]]
    # We have three years worth of data, need 4 years worth,
    # but we only need the inflation rate for year 3 to go
    # from year 3 -> year 4
    inf_rates = [0.02, 0.02, 0.03]
    exp1 = 40000 * 1.03
    exp2 = 74900 * 1.03
    exp3 = 37450 * 1.03
    exp4 = 50200 * 1.03
    exp5 = 74900 * 1.03
    exp6 = 37450 * 1.03
    exp = [[36000, 72250, 36500, 48600, 72500, 36250],
           [38000, 74000, 36900, 49400, 73800, 36900],
           [40000, 74900, 37450, 50200, 74900, 37450],
           [exp1, exp2, exp3, exp4, exp5, exp6]]
    res = Policy.expand_2D(_II_brk2, inflate=True, inflation_rates=inf_rates,
                           num_years=4)
    npt.assert_array_equal(res, exp)


def test_strip_Nones():
    x = [None, None]
    assert Policy.strip_Nones(x) == []
    x = [1, 2, None]
    assert Policy.strip_Nones(x) == [1, 2]
    x = [[1, 2, 3], [4, None, None]]
    assert Policy.strip_Nones(x) == [[1, 2, 3], [4, -1, -1]]


def test_expand_2D_accept_None():
    _II_brk2 = [[36000, 72250, 36500, 48600, 72500, 36250],
                [38000, 74000, 36900, 49400, 73800, 36900],
                [40000, 74900, 37450, 50200, 74900, 37450],
                [41000, None, None, None, None, None]]
    exp1 = 74900 * 1.02
    exp2 = 37450 * 1.02
    exp3 = 50200 * 1.02
    exp4 = 74900 * 1.02
    exp5 = 37450 * 1.02
    exp = [[36000, 72250, 36500, 48600, 72500, 36250],
           [38000, 74000, 36900, 49400, 73800, 36900],
           [40000, 74900, 37450, 50200, 74900, 37450],
           [41000, exp1, exp2, exp3, exp4, exp5]]
    exp = np.array(exp).astype('i4', casting='unsafe')
    res = Policy.expand_array(_II_brk2, inflate=True,
                              inflation_rates=[0.02] * 5,
                              num_years=4)
    npt.assert_array_equal(res, exp)

    user_mods = {2016: {u'_II_brk2': _II_brk2}}
    pol = Policy(start_year=2013)
    pol.implement_reform(user_mods)
    pol.set_year(2019)
    irates = Policy.default_inflation_rates()
    # The 2019 policy should be the combination of the user-defined
    # value and CPI-inflated values from 2018
    exp_2019 = [41000.] + [(1 + irates[2018]) * i for i in _II_brk2[2][1:]]
    exp_2019 = np.array(exp_2019)
    npt.assert_array_equal(pol.II_brk2, exp_2019)


def test_expand_2D_accept_None_additional_row():
    _II_brk2 = [[36000, 72250, 36500, 48600, 72500, 36250],
                [38000, 74000, 36900, 49400, 73800, 36900],
                [40000, 74900, 37450, 50200, 74900, 37450],
                [41000, None, None, None, None, None],
                [43000, None, None, None, None, None]]
    exp1 = 74900 * 1.02
    exp2 = 37450 * 1.02
    exp3 = 50200 * 1.02
    exp4 = 74900 * 1.02
    exp5 = 37450 * 1.02
    exp6 = exp1 * 1.03
    exp7 = exp2 * 1.03
    exp8 = exp3 * 1.03
    exp9 = exp4 * 1.03
    exp10 = exp5 * 1.03
    exp = [[36000, 72250, 36500, 48600, 72500, 36250],
           [38000, 74000, 36900, 49400, 73800, 36900],
           [40000, 74900, 37450, 50200, 74900, 37450],
           [41000, exp1, exp2, exp3, exp4, exp5],
           [43000, exp6, exp7, exp8, exp9, exp10]]
    inflation_rates = [0.015, 0.02, 0.02, 0.03]
    res = Policy.expand_array(_II_brk2, inflate=True,
                              inflation_rates=inflation_rates, num_years=5)
    npt.assert_array_equal(res, exp)

    user_mods = {2016: {u'_II_brk2': _II_brk2}}
    pol = Policy(start_year=2013)
    pol.implement_reform(user_mods)
    pol.set_year(2020)
    irates = Policy.default_inflation_rates()
    # The 2020 policy should be the combination of the user-defined
    # value and CPI-inflated values from 2018
    exp_2020 = [43000.] + [(1 + irates[2019]) * (1 + irates[2018]) * i
                           for i in _II_brk2[2][1:]]
    exp_2020 = np.array(exp_2020)
    npt.assert_allclose(pol.II_brk2, exp_2020)


<<<<<<< HEAD
def test_mtr_plot():
    pol = Policy()
    recs = Records(data=TAXDATA, weights=WEIGHTS, start_year=2009)
    behv = Behavior()
    calc = Calculator(policy=pol, records=recs, behavior=behv)
    calc.calc_all()
    source = get_mtr_data(calc, calc, weights=weighted_mean)
    plot = mtr_plot(source)


def test_multiyear_diagnostic_table():
=======
def test_multiyear_diagnostic_table(records_2009):
>>>>>>> 5fd7bb51
    pol = Policy()
    behv = Behavior()
    calc = Calculator(policy=pol, records=records_2009, behavior=behv)
    with pytest.raises(ValueError):
        adt = multiyear_diagnostic_table(calc, 0)
    with pytest.raises(ValueError):
        adt = multiyear_diagnostic_table(calc, 20)
    adt = multiyear_diagnostic_table(calc, 3)
    assert isinstance(adt, DataFrame)
    behv.update_behavior({2013: {'_BE_sub': [0.3]}})
    assert calc.behavior.has_response()
    adt = multiyear_diagnostic_table(calc, 3)
    assert isinstance(adt, DataFrame)


@pytest.yield_fixture
def csvfile():
    txt = ('A,B,C,D,EFGH\n'
           '1,2,3,4,0\n'
           '5,6,7,8,0\n'
           '9,10,11,12,0\n'
           '100,200,300,400,500\n'
           '123.45,678.912,000.000,87,92')
    f = tempfile.NamedTemporaryFile(mode='a', delete=False)
    f.write(txt + '\n')
    f.close()
    # Must close and then yield for Windows platform
    yield f
    os.remove(f.name)


@pytest.yield_fixture
def asciifile():
    x = (
        'A              \t1              \t100            \t123.45         \n'
        'B              \t2              \t200            \t678.912        \n'
        'C              \t3              \t300            \t000.000        \n'
        'D              \t4              \t400            \t87             \n'
        'EFGH           \t0              \t500            \t92             '
    )
    f = tempfile.NamedTemporaryFile(mode='a', delete=False)
    f.write(x + '\n')
    f.close()
    # Must close and then yield for Windows platform
    yield f
    os.remove(f.name)


def test_ascii_output_function(csvfile, asciifile):
    output_test = tempfile.NamedTemporaryFile(mode='a', delete=False)
    ascii_output(csv_filename=csvfile.name, ascii_filename=output_test.name)
    assert filecmp.cmp(output_test.name, asciifile.name)
    output_test.close()
    os.remove(output_test.name)


def test_string_to_number():
    assert string_to_number(None) == 0
    assert string_to_number('') == 0
    assert string_to_number('1') == 1
    assert string_to_number('1.') == 1.
    assert string_to_number('1.23') == 1.23<|MERGE_RESOLUTION|>--- conflicted
+++ resolved
@@ -517,21 +517,16 @@
     npt.assert_allclose(pol.II_brk2, exp_2020)
 
 
-<<<<<<< HEAD
-def test_mtr_plot():
+def test_mtr_plot(records_2009):
     pol = Policy()
-    recs = Records(data=TAXDATA, weights=WEIGHTS, start_year=2009)
     behv = Behavior()
-    calc = Calculator(policy=pol, records=recs, behavior=behv)
+    calc = Calculator(policy=pol, records=records_2009, behavior=behv)
     calc.calc_all()
     source = get_mtr_data(calc, calc, weights=weighted_mean)
     plot = mtr_plot(source)
 
 
-def test_multiyear_diagnostic_table():
-=======
 def test_multiyear_diagnostic_table(records_2009):
->>>>>>> 5fd7bb51
     pol = Policy()
     behv = Behavior()
     calc = Calculator(policy=pol, records=records_2009, behavior=behv)
