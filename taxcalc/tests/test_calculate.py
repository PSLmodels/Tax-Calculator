import os
import sys
CUR_PATH = os.path.abspath(os.path.dirname(__file__))
sys.path.append(os.path.join(CUR_PATH, "../../"))
import numpy as np
import pandas as pd
from numba import jit, vectorize, guvectorize
from taxcalc import *


all_cols = set()
<<<<<<< HEAD
tax_dta = pd.read_csv(os.path.join(cur_path, "../../tax_all91_puf.gz"), compression='gzip')
#Fix-up. MIdR needs to be type int64 to match PUF 
tax_dta['midr'] = tax_dta['midr'].astype('int64')
=======
tax_dta = pd.read_csv(os.path.join(CUR_PATH, "../../tax_all91_puf.gz"), compression='gzip')
>>>>>>> 6205a21e

def add_df(alldfs, df):
    for col in df.columns:
        if col not in all_cols:
            all_cols.add(col)
            alldfs.append(df[col])

def run(puf=True):
    calc = Calculator(tax_dta, default_year=91)
    set_input_data(calc)
    update_globals_from_calculator(calc)
    update_calculator_from_module(calc, constants)

    all_dfs = []
    add_df(all_dfs, FilingStatus(calc))
    add_df(all_dfs, Adj())
    add_df(all_dfs, CapGains(calc))
    add_df(all_dfs, SSBenefits(calc))
    add_df(all_dfs, AGI(calc))
    add_df(all_dfs, ItemDed(puf, calc))
    df_EI_FICA, _earned = EI_FICA(calc)
    add_df(all_dfs, df_EI_FICA)
    add_df(all_dfs, StdDed(calc))
    add_df(all_dfs, XYZD(calc))
    add_df(all_dfs, NonGain())
    df_Tax_Gains, c05750 = TaxGains(calc)
    add_df(all_dfs, df_Tax_Gains)
    add_df(all_dfs, MUI(c05750, calc))
    df_AMTI, c05800 = AMTI(puf, calc)
    add_df(all_dfs, df_AMTI)
    df_F2441, c32800 = F2441(puf, _earned, calc)
    add_df(all_dfs, df_F2441)
    add_df(all_dfs, DepCareBen(c32800, calc))
    add_df(all_dfs, ExpEarnedInc(calc))
    add_df(all_dfs, RateRed(c05800))
    add_df(all_dfs, NumDep(puf, calc))
    add_df(all_dfs, ChildTaxCredit(calc))
    add_df(all_dfs, AmOppCr())
    df_LLC, c87550 = LLC(puf, calc)
    add_df(all_dfs, df_LLC)
    add_df(all_dfs, RefAmOpp())
    add_df(all_dfs, NonEdCr(c87550, calc))
    add_df(all_dfs, AddCTC(puf, calc))
    add_df(all_dfs, F5405())
    df_C1040, _eitc = C1040(puf)
    add_df(all_dfs, df_C1040)
    add_df(all_dfs, DEITC())
    add_df(all_dfs, SOIT(_eitc))
    totaldf = pd.concat(all_dfs, axis=1)
    #drop duplicates
    totaldf = totaldf.T.groupby(level=0).first().T

    exp_results = pd.read_csv(os.path.join(CUR_PATH, "../../exp_results.csv.gz"), compression='gzip')
    exp_set = set(exp_results.columns)
    cur_set = set(totaldf.columns)

    assert(exp_set == cur_set)

    for label in exp_results.columns:
        lhs = exp_results[label].values.reshape(len(exp_results))
        rhs = totaldf[label].values.reshape(len(exp_results))
        res = np.allclose(lhs, rhs, atol=1e-02)
        if not res:
            print('Problem found in: ', label)


def test_sequence():
    run()


def test_make_Calculator():
    calc = Calculator(tax_dta)


def test_make_Calculator_mods():
    calc1 = calculator(tax_dta)
    calc2 = calculator(tax_dta, _amex=np.array([4000]))
    update_calculator_from_module(calc2, constants)
    update_globals_from_calculator(calc2)
    assert all(calc2._amex == np.array([4000]))



class TaxCalcError(Exception):
    '''I've stripped this down to a simple extension of the basic Exception for
    now. We can add functionality later as we see fit.
    '''
    pass<|MERGE_RESOLUTION|>--- conflicted
+++ resolved
@@ -9,13 +9,9 @@
 
 
 all_cols = set()
-<<<<<<< HEAD
-tax_dta = pd.read_csv(os.path.join(cur_path, "../../tax_all91_puf.gz"), compression='gzip')
+tax_dta = pd.read_csv(os.path.join(CUR_PATH, "../../tax_all91_puf.gz"), compression='gzip')
 #Fix-up. MIdR needs to be type int64 to match PUF 
 tax_dta['midr'] = tax_dta['midr'].astype('int64')
-=======
-tax_dta = pd.read_csv(os.path.join(CUR_PATH, "../../tax_all91_puf.gz"), compression='gzip')
->>>>>>> 6205a21e
 
 def add_df(alldfs, df):
     for col in df.columns:
