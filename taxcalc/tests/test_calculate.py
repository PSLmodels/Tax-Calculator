--- conflicted
+++ resolved
@@ -4,11 +4,8 @@
 import tempfile
 import copy
 import pytest
-<<<<<<< HEAD
 import numpy as np
 import pandas as pd
-=======
->>>>>>> 9b67e164
 from taxcalc import Policy, Records, Calculator, Behavior, Consumption
 from taxcalc import create_distribution_table
 from taxcalc import create_difference_table
