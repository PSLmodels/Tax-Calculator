--- conflicted
+++ resolved
@@ -162,14 +162,8 @@
     for _ in range(0, num_years):
         calc1.calc_all()
         prereform = calc1.array(output_type)
-<<<<<<< HEAD
         if calc2.behavior_has_response():
-            calc_clp = calc2.current_law_version()
-            calc2_br = Behavior.response(calc_clp, calc2)
-=======
-        if calc2.behavior.has_response():
             calc2_br = Behavior.response(calc1, calc2)
->>>>>>> 9cef5080
             postreform = calc2_br.array(output_type)
         else:
             calc2.calc_all()
