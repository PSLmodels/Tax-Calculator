--- conflicted
+++ resolved
@@ -383,8 +383,4 @@
     iitax_ext = calc_ext.array('iitax')
     rdiff = iitax_ext - iitax_end
     weighted_sum_rdiff = (rdiff * calc_end.array('s006')).sum() * 1.0e-9
-<<<<<<< HEAD
-    assert np.allclose([weighted_sum_rdiff], [-224.42], rtol=0.0, atol=0.01)
-=======
-    assert np.allclose([weighted_sum_rdiff], [-232.43], rtol=0.0, atol=0.01)
->>>>>>> 14406e90
+    assert np.allclose([weighted_sum_rdiff], [-232.43], rtol=0.0, atol=0.01)