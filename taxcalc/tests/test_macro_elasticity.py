"""
Tests of proportional_change_in_gdp function.
"""
# CODING-STYLE CHECKS:
# pep8 --ignore=E402 test_macro_elasticity.py
# pylint --disable=locally-disabled test_macro_elasticity.py

import pytest
from taxcalc import (Policy, Records,  # pylint: disable=import-error
                     Calculator, proportional_change_in_gdp)


def test_proportional_change_in_gdp(cps_subsample):
    """
    Test correct and incorrect calls to proportional_change_in_gdp function.
    """
    rec1 = Records.cps_constructor(data=cps_subsample)
    calc1 = Calculator(policy=Policy(), records=rec1)
    rec2 = Records.cps_constructor(data=cps_subsample)
    pol2 = Policy()
    reform = {2015: {'_II_em': [0.0]}}  # reform increases taxes and MTRs
    pol2.implement_reform(reform)
    calc2 = Calculator(policy=pol2, records=rec2)
<<<<<<< HEAD
    assert calc1.current_year == 2014  # because using CPS data
    gdpc = proportional_change_in_gdp(2014, calc1, calc2, elasticity=0.36)
    assert gdpc == 0.0  # no effect for first data year
    gdpc = proportional_change_in_gdp(2015, calc1, calc2, elasticity=0.36)
    assert gdpc == 0.0  # no effect in first year of reform
    calc1.increment_year()
    calc2.increment_year()
    assert calc1.current_year == 2015
    gdpc = proportional_change_in_gdp(2016, calc1, calc2, elasticity=0.36)
    assert gdpc < 0.0  # higher average MTR implies reduction in GDP
    # skip calc?.increment_year to 2016, so calc?.current_year is still 2015
    with pytest.raises(ValueError):
        gdpc = proportional_change_in_gdp(2017, calc1, calc2, elasticity=0.36)
=======
    calc1.advance_to_year(2014)
    calc2.advance_to_year(2014)
    gdp_pchg = 100.0 * proportional_change_gdp(calc1, calc2, elasticity=0.36)
    exp_pchg = -0.6  # higher MTRs imply negative expected GDP percent change
    abs_diff_pchg = abs(gdp_pchg - exp_pchg)
    assert abs_diff_pchg < 0.05
>>>>>>> 621cdd94
<|MERGE_RESOLUTION|>--- conflicted
+++ resolved
@@ -21,7 +21,6 @@
     reform = {2015: {'_II_em': [0.0]}}  # reform increases taxes and MTRs
     pol2.implement_reform(reform)
     calc2 = Calculator(policy=pol2, records=rec2)
-<<<<<<< HEAD
     assert calc1.current_year == 2014  # because using CPS data
     gdpc = proportional_change_in_gdp(2014, calc1, calc2, elasticity=0.36)
     assert gdpc == 0.0  # no effect for first data year
@@ -30,16 +29,15 @@
     calc1.increment_year()
     calc2.increment_year()
     assert calc1.current_year == 2015
-    gdpc = proportional_change_in_gdp(2016, calc1, calc2, elasticity=0.36)
-    assert gdpc < 0.0  # higher average MTR implies reduction in GDP
-    # skip calc?.increment_year to 2016, so calc?.current_year is still 2015
+    gdp_pchg = 100.0 * proportional_change_in_gdp(2016, calc1, calc2,
+                                                  elasticity=0.36)
+    exp_pchg = -0.54  # higher MTRs imply negative expected GDP percent change
+    abs_diff_pchg = abs(gdp_pchg - exp_pchg)
+    if abs_diff_pchg > 0.01:
+        msg = 'year,gdp_pchg,exp_pchg= {} {:.3f} {:.3f}'.format(2016,
+                                                                gdp_pchg,
+                                                                exp_pchg)
+        assert msg == 'ERROR: gdp_pchg not close to exp_pchg'
+    # skip calcN.increment_year to 2016, so calcN.current_year is still 2015
     with pytest.raises(ValueError):
-        gdpc = proportional_change_in_gdp(2017, calc1, calc2, elasticity=0.36)
-=======
-    calc1.advance_to_year(2014)
-    calc2.advance_to_year(2014)
-    gdp_pchg = 100.0 * proportional_change_gdp(calc1, calc2, elasticity=0.36)
-    exp_pchg = -0.6  # higher MTRs imply negative expected GDP percent change
-    abs_diff_pchg = abs(gdp_pchg - exp_pchg)
-    assert abs_diff_pchg < 0.05
->>>>>>> 621cdd94
+        proportional_change_in_gdp(2017, calc1, calc2, elasticity=0.36)