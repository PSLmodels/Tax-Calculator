"""
Tests of proportional_change_in_gdp function.
"""
# CODING-STYLE CHECKS:
# pep8 --ignore=E402 test_macro_elasticity.py
# pylint --disable=locally-disabled test_macro_elasticity.py

import pytest
from taxcalc import (Policy, Records,  # pylint: disable=import-error
                     Calculator, proportional_change_in_gdp)

<<<<<<< HEAD
def test_proportional_change_gdp(cps_subsample):
    rec = Records.cps_constructor(data=cps_subsample)
    pol = Policy()
    calc1 = Calculator(policy=pol, records=rec)
    reform = {2013: {'_II_em': [0.0]}}  # reform increases taxes and MTRs
    pol.implement_reform(reform)
    calc2 = Calculator(policy=pol, records=rec)
    calc1.advance_to_year(2014)
    calc2.advance_to_year(2014)
    gdp_pchg = 100.0 * proportional_change_gdp(calc1, calc2, elasticity=0.36)
    exp_pchg = -0.6  # higher MTRs imply negative expected GDP percent change
=======

def test_proportional_change_in_gdp(cps_subsample):
    """
    Test correct and incorrect calls to proportional_change_in_gdp function.
    """
    rec1 = Records.cps_constructor(data=cps_subsample)
    calc1 = Calculator(policy=Policy(), records=rec1)
    rec2 = Records.cps_constructor(data=cps_subsample)
    pol2 = Policy()
    reform = {2015: {'_II_em': [0.0]}}  # reform increases taxes and MTRs
    pol2.implement_reform(reform)
    calc2 = Calculator(policy=pol2, records=rec2)
    assert calc1.current_year == 2014  # because using CPS data
    gdpc = proportional_change_in_gdp(2014, calc1, calc2, elasticity=0.36)
    assert gdpc == 0.0  # no effect for first data year
    gdpc = proportional_change_in_gdp(2015, calc1, calc2, elasticity=0.36)
    assert gdpc == 0.0  # no effect in first year of reform
    calc1.increment_year()
    calc2.increment_year()
    assert calc1.current_year == 2015
    gdp_pchg = 100.0 * proportional_change_in_gdp(2016, calc1, calc2,
                                                  elasticity=0.36)
    exp_pchg = -0.54  # higher MTRs imply negative expected GDP percent change
>>>>>>> 3fd4e0ca
    abs_diff_pchg = abs(gdp_pchg - exp_pchg)
    if abs_diff_pchg > 0.01:
        msg = 'year,gdp_pchg,exp_pchg= {} {:.3f} {:.3f}'.format(2016,
                                                                gdp_pchg,
                                                                exp_pchg)
        assert msg == 'ERROR: gdp_pchg not close to exp_pchg'
    # skip calcN.increment_year to 2016, so calcN.current_year is still 2015
    with pytest.raises(ValueError):
        proportional_change_in_gdp(2017, calc1, calc2, elasticity=0.36)<|MERGE_RESOLUTION|>--- conflicted
+++ resolved
@@ -9,31 +9,18 @@
 from taxcalc import (Policy, Records,  # pylint: disable=import-error
                      Calculator, proportional_change_in_gdp)
 
-<<<<<<< HEAD
-def test_proportional_change_gdp(cps_subsample):
-    rec = Records.cps_constructor(data=cps_subsample)
-    pol = Policy()
-    calc1 = Calculator(policy=pol, records=rec)
-    reform = {2013: {'_II_em': [0.0]}}  # reform increases taxes and MTRs
-    pol.implement_reform(reform)
-    calc2 = Calculator(policy=pol, records=rec)
-    calc1.advance_to_year(2014)
-    calc2.advance_to_year(2014)
-    gdp_pchg = 100.0 * proportional_change_gdp(calc1, calc2, elasticity=0.36)
-    exp_pchg = -0.6  # higher MTRs imply negative expected GDP percent change
-=======
 
 def test_proportional_change_in_gdp(cps_subsample):
     """
     Test correct and incorrect calls to proportional_change_in_gdp function.
     """
-    rec1 = Records.cps_constructor(data=cps_subsample)
-    calc1 = Calculator(policy=Policy(), records=rec1)
-    rec2 = Records.cps_constructor(data=cps_subsample)
-    pol2 = Policy()
+    rec = Records.cps_constructor(data=cps_subsample)
+    pol = Policy()
+    calc1 = Calculator(policy=pol, records=rec)
     reform = {2015: {'_II_em': [0.0]}}  # reform increases taxes and MTRs
-    pol2.implement_reform(reform)
-    calc2 = Calculator(policy=pol2, records=rec2)
+    pol.implement_reform(reform)
+    calc2 = Calculator(policy=pol, records=rec)
+    assert calc1.current_year == calc2.current_year
     assert calc1.current_year == 2014  # because using CPS data
     gdpc = proportional_change_in_gdp(2014, calc1, calc2, elasticity=0.36)
     assert gdpc == 0.0  # no effect for first data year
@@ -45,7 +32,6 @@
     gdp_pchg = 100.0 * proportional_change_in_gdp(2016, calc1, calc2,
                                                   elasticity=0.36)
     exp_pchg = -0.54  # higher MTRs imply negative expected GDP percent change
->>>>>>> 3fd4e0ca
     abs_diff_pchg = abs(gdp_pchg - exp_pchg)
     if abs_diff_pchg > 0.01:
         msg = 'year,gdp_pchg,exp_pchg= {} {:.3f} {:.3f}'.format(2016,
