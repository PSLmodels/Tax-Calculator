{
  "read": {
    "DSI": {
      "type": "int",
      "desc": "1 if claimed as dependent on another return; otherwise 0",
      "form": {"2011-2016": "1040 line 6a"},
      "availability": "taxdata_puf, taxdata_cps"
    },
    "EIC": {
      "type": "int",
      "desc": "number of EIC qualifying children (range: 0 to 3)",
      "form": {"2011-2016": "1040 Sch EIC"},
      "availability": "taxdata_puf, taxdata_cps"
    },
    "FLPDYR": {
      "type": "int",
      "desc": "Calendar year for which taxes are calculated",
      "form": {"2011-2016": "1040"},
      "availability": "taxdata_puf, taxdata_cps"
    },
    "MARS": {
      "required": true,
      "type": "int",
      "desc": "Filing (marital) status: line number of the checked box [1=single, 2=joint, 3=separate, 4=household-head, 5=widow(er)]",
      "form": {"2011-2016": "1040 lines 1-5"},
      "availability": "taxdata_puf, taxdata_cps"
    },
    "MIDR": {
      "type": "int",
      "desc": "1 if separately filing spouse itemizes; otherwise 0",
      "form": {"2011-2016": "1040 line 39b"},
      "availability": "taxdata_puf"
    },
    "RECID": {
      "required": true,
      "type": "int",
      "desc": "Unique numeric identifier for filing unit; appears as RECID variable in tc CLI minimal output",
      "form": {"2011-2016": "private info"},
      "availability": "taxdata_puf, taxdata_cps"
    },
    "XTOT": {
      "type": "int",
      "desc": "Total number of exemptions for filing unit",
      "form": {"2011-2016": "1040 line 6d"},
      "availability": "taxdata_puf, taxdata_cps"
    },
    "age_head": {
      "type": "int",
      "desc": "Age in years of taxpayer (i.e. primary adult)",
      "form": {"2011-2016": "imputed from CPS data"},
      "availability": "taxdata_puf, taxdata_cps"
    },
    "age_spouse": {
      "type": "int",
      "desc": "Age in years of spouse (i.e. secondary adult if present)",
      "form": {"2011-2016": "imputed from CPS data"},
      "availability": "taxdata_puf, taxdata_cps"
    },
    "agi_bin": {
      "type": "int",
      "desc": "Historical AGI category used in data extrapolation",
      "form": {"2011-2016": "not used in tax calculations"},
      "availability": "taxdata_puf, taxdata_cps"
    },
    "blind_head": {
      "type": "int",
      "desc": "1 if taxpayer is blind; otherwise 0",
      "form": {"2011-2016": "1040 line 39a"},
      "availability": "taxdata_cps"
    },
    "blind_spouse": {
      "type": "int",
      "desc": "1 if spouse is blind; otherwise 0",
      "form": {"2011-2016": "1040 line 39a"},
      "availability": "taxdata_cps"
    },
    "cmbtp": {
      "type": "float",
      "desc": "Estimate of income on (AMT) Form 6251 but not in AGI",
      "form": {"2011-2016": "6251 and 1040"},
      "availability": "taxdata_puf"
    },
    "e00200": {
      "type": "float",
      "desc": "Wages, salaries, and tips for filing unit net of pension contributions",
      "form": {"2011-2016": "1040 line 7"},
      "availability": "taxdata_puf, taxdata_cps"
    },
    "e00200p": {
      "type": "float",
      "desc": "Wages, salaries, and tips for taxpayer net of pension contributions (pencon_p)",
      "form": {"2011-2016": "1040 line 7 component"},
      "availability": "taxdata_puf, taxdata_cps"
    },
    "e00200s": {
      "type": "float",
      "desc": "Wages, salaries, and tips for spouse net of pension contributions (pencon_s)",
      "form": {"2011-2016": "1040 line 7 component"},
      "availability": "taxdata_puf, taxdata_cps"
    },
    "pencon_p": {
      "type": "float",
      "desc": "Contributions to defined-contribution pension plans for taxpayer",
      "form": {"2011-2016": "Imputed using IRS tabulations of Form W-2 sample"},
      "availability": "taxdata_puf, taxdata_cps"
    },
    "pencon_s": {
      "type": "float",
      "desc": "Contributions to defined-contribution pension plans for spouse",
      "form": {"2011-2016": "Imputed using IRS tabulations of Form W-2 sample"},
      "availability": "taxdata_puf, taxdata_cps"
    },
    "e00300": {
      "type": "float",
      "desc": "Taxable interest income",
      "form": {"2011-2016": "1040 line 8a"},
      "availability": "taxdata_puf, taxdata_cps"
    },
    "e00400": {
      "type": "float",
      "desc": "Tax-exempt interest income",
      "form": {"2011-2016": "1040 line 8b"},
      "availability": "taxdata_puf, taxdata_cps"
    },
    "e00600": {
      "type": "float",
      "desc": "Ordinary dividends included in AGI",
      "form": {"2011-2016": "1040 line 9a"},
      "availability": "taxdata_puf, taxdata_cps"
    },
    "e00650": {
      "type": "float",
      "desc": "Qualified dividends included in ordinary dividends",
      "form": {"2011-2016": "1040 line 9b"},
      "availability": "taxdata_puf, taxdata_cps"
    },
    "e00700": {
      "type": "float",
      "desc": "Taxable refunds of state and local income taxes",
      "form": {"2011-2016": "1040 line 10"},
      "availability": "taxdata_puf"
    },
    "e00800": {
      "type": "float",
      "desc": "Alimony received",
      "form": {"2011-2016": "1040 line 11"},
      "availability": "taxdata_puf, taxdata_cps"
    },
    "e00900": {
      "type": "float",
      "desc": "Sch C business net profit/loss for filing unit",
      "form": {"2011-2016": "1040 line 12"},
      "availability": "taxdata_puf, taxdata_cps"
    },
    "e00900p": {
      "type": "float",
      "desc": "Sch C business net profit/loss for taxpayer",
      "form": {"2011-2016": "1040 line 12 component"},
      "availability": "taxdata_puf, taxdata_cps"
    },
    "e00900s": {
      "type": "float",
      "desc": "Sch C business net profit/loss for spouse",
      "form": {"2011-2016": "1040 line 12 component"},
      "availability": "taxdata_puf, taxdata_cps"
    },
    "e01100": {
      "type": "float",
      "desc": "Capital gain distributions not reported on Sch D",
      "form": {"2011-2016": "1040 line 13"},
      "availability": "taxdata_puf, taxdata_cps"
    },
    "e01200": {
      "type": "float",
      "desc": "Other net gain/loss from Form 4797",
      "form": {"2011-2016": "1040 line 14"},
      "availability": "taxdata_puf"
    },
    "e01400": {
      "type": "float",
      "desc": "Taxable IRA distributions",
      "form": {"2011-2016": "1040 line 15b"},
      "availability": "taxdata_puf, taxdata_cps"
    },
    "e01500": {
      "type": "float",
      "desc": "Total pensions and annuities",
      "form": {"2011-2016": "1040 line 16a"},
      "availability": "taxdata_puf, taxdata_cps"
    },
    "e01700": {
      "type": "float",
      "desc": "Taxable pensions and annuities",
      "form": {"2011-2016": "1040 line 16b"},
      "availability": "taxdata_puf, taxdata_cps"
    },
    "e02000": {
      "type": "float",
      "desc": "Sch E total rental, royalty, partnership, S-corporation, etc, income/loss (includes e26270 and e27200)",
      "form": {"2011-2016": "1040 line 17"},
      "availability": "taxdata_puf"
    },
    "e02100": {
      "type": "float",
      "desc": "Farm net income/loss for filing unit from Sch F",
      "form": {"2011-2016": "1040 line 18"},
      "availability": "taxdata_puf, taxdata_cps"
    },
    "e02100p": {
      "type": "float",
      "desc": "Farm net income/loss for taxpayer",
      "form": {"2011-2016": "1040 line 18 component"},
      "availability": "taxdata_puf, taxdata_cps"
    },
    "e02100s": {
      "type": "float",
      "desc": "Farm net income/loss for spouse",
      "form": {"2011-2016": "1040 line 18 component"},
      "availability": "taxdata_puf, taxdata_cps"
    },
    "e02300": {
      "type": "float",
      "desc": "Unemployment insurance benefits",
      "form": {"2011-2016": "1040 line 19"},
      "availability": "taxdata_puf, taxdata_cps"
    },
    "e02400": {
      "type": "float",
      "desc": "Total social security (OASDI) benefits",
      "form": {"2011-2016": "1040 line 20a"},
      "availability": "taxdata_puf, taxdata_cps"
    },
    "e03150": {
      "type": "float",
      "desc": "Total deductible IRA contributions",
      "form": {"2011-2016": "1040 line 32"},
      "availability": "taxdata_puf, taxdata_cps"
    },
    "e03210": {
      "type": "float",
      "desc": "Student loan interest",
      "form": {"2011-2016": "1040 line 33"},
      "availability": "taxdata_puf, taxdata_cps"
    },
    "e03220": {
      "type": "float",
      "desc": "Educator expenses",
      "form": {"2011-2016": "1040 line 23"},
      "availability": "taxdata_puf"
    },
    "e03230": {
      "type": "float",
      "desc": "Tuition and fees from Form 8917",
      "form": {"2011-2016": "1040 line 34"},
      "availability": "taxdata_puf"
    },
    "e03240": {
      "type": "float",
      "desc": "Domestic production activities from Form 8903",
      "form": {"2011-2016": "1040 line 35"},
      "availability": "taxdata_puf, taxdata_cps"
    },
    "e03270": {
      "type": "float",
      "desc": "Self-employed health insurance deduction",
      "form": {"2011-2016": "1040 line 29"},
      "availability": "taxdata_puf, taxdata_cps"
    },
    "e03290": {
      "type": "float",
      "desc": "Health savings account deduction from Form 8889",
      "form": {"2011-2016": "1040 line 25"},
      "availability": "taxdata_puf"
    },
    "e03300": {
      "type": "float",
      "desc": "Contributions to SEP, SIMPLE and qualified plans",
      "form": {"2011-2016": "1040 line 28"},
      "availability": "taxdata_puf, taxdata_cps"
    },
    "e03400": {
      "type": "float",
      "desc": "Penalty on early withdrawal of savings",
      "form": {"2011-2016": "1040 line 30"},
      "availability": "taxdata_puf"
    },
    "e03500": {
      "type": "float",
      "desc": "Alimony paid",
      "form": {"2011-2016": "1040 line 31a"},
      "availability": "taxdata_puf"
    },
    "e07240": {
      "type": "float",
      "desc": "Retirement savings contributions credit from Form 8880",
      "form": {"2011-2013": "1040 line 50",
               "2014-2016": "1040 line 51"},
      "availability": "taxdata_puf"
    },
    "e07260": {
      "type": "float",
      "desc": "Residential energy credit from Form 5695",
      "form": {"2011-2013": "1040 line 52",
               "2014-2016": "1040 line 53"},
      "availability": "taxdata_puf"
    },
    "e07300": {
      "type": "float",
      "desc": "Foreign tax credit from Form 1116",
      "form": {"2011-2013": "1040 line 47",
               "2014-2016": "1040 line 48"},
      "availability": "taxdata_puf"
    },
    "e07400": {
      "type": "float",
      "desc": "General business credit from Form 3800",
      "form": {"2011-2013": "1040 line 53a",
               "2014-2016": "1040 line 54a"},
      "availability": "taxdata_puf"
    },
    "e07600": {
      "type": "float",
      "desc": "Prior year minimum tax credit from Form 8801",
      "form": {"2011-2013": "1040 line 53b",
               "2014-2016": "1040 line 54b"},
      "availability": "taxdata_puf"
    },
    "e09700": {
      "type": "float",
      "desc": "Recapture of Investment Credit",
      "form": {"2011-2015": "4255 line 15",
               "2016-2016": "4255 line 20"},
      "availability": "taxdata_puf"
    },
    "e09800": {
      "type": "float",
      "desc": "Unreported payroll taxes from Form 4137 or 8919",
      "form": {"2011-2013": "1040 line 57",
               "2014-2016": "1040 line 58"},
      "availability": "taxdata_puf"
    },
    "e09900": {
      "type": "float",
      "desc": "Penalty tax on qualified retirement plans",
      "form": {"2011-2013": "1040 line 58",
               "2014-2016": "1040 line 59"},
      "availability": "taxdata_puf"
    },
    "e11200": {
      "type": "float",
      "desc": "Excess payroll (FICA/RRTA) tax withheld",
      "form": {"2011-2013": "1040 line 69",
               "2014-2016": "1040 line 71"},
      "availability": "taxdata_puf"
    },
    "e17500": {
      "type": "float",
      "desc": "Itemizable medical and dental expenses.  WARNING: this variable is zero below the floor in PUF data.",
      "form": {"2011-2016": "1040 Sch A line 1"},
      "availability": "taxdata_puf, taxdata_cps"
    },
    "e18400": {
      "type": "float",
      "desc": "Itemizable state and local income/sales taxes",
      "form": {"2011-2016": "1040 Sch A line 5"},
      "availability": "taxdata_puf, taxdata_cps"
    },
    "e18500": {
      "type": "float",
      "desc": "Itemizable real-estate taxes paid",
      "form": {"2011-2016": "1040 Sch A line 6"},
      "availability": "taxdata_puf, taxdata_cps"
    },
    "e19200": {
      "type": "float",
      "desc": "Itemizable interest paid",
      "form": {"2011-2016": "1040 Sch A line 15"},
      "availability": "taxdata_puf, taxdata_cps"
    },
    "e19800": {
      "type": "float",
      "desc": "Itemizable charitable giving: cash/check contributions.  WARNING: this variable is already capped in PUF data.",
      "form": {"2011-2016": "1040 Sch A line 16"},
      "availability": "taxdata_puf, taxdata_cps"
    },
    "e20100": {
      "type": "float",
      "desc": "Itemizable charitable giving: other than cash/check contributions.  WARNING: this variable is already capped in PUF data.",
      "form": {"2011-2016": "1040 Sch A line 17"},
      "availability": "taxdata_puf, taxdata_cps"
    },
    "e20400": {
      "type": "float",
      "desc": "Itemizable miscellaneous deductions.  WARNING: this variable is zero below the floor in PUF data.",
      "form": {"2011-2016": "1040 Sch A line 24"},
      "availability": "taxdata_puf, taxdata_cps"
    },
    "g20500": {
      "type": "float",
      "desc": "Itemizable gross (before 10% AGI disregard) casualty or theft loss",
      "form": {"2011-2016": "1040 Sch A line 20 before disregard subtracted"},
      "availability": "taxdata_puf"
    },
    "e24515": {
      "type": "float",
      "desc": "Sch D: Un-Recaptured Section 1250 Gain",
      "form": {"2011-2016": "1040 Sch D line 19"},
      "availability": "taxdata_puf"
    },
    "e24518": {
      "type": "float",
      "desc": "Sch D: 28% Rate Gain or Loss",
      "form": {"2011-2016": "1040 Sch D line 18"},
      "availability": "taxdata_puf"
    },
    "e26270": {
      "type": "float",
      "desc": "Sch E: Combined partnership and S-corporation net income/loss (includes k1bx14p and k1bx14s amounts and is included in e02000)",
      "form": {"2011-2016": "1040 Sch E line 32"},
      "availability": "taxdata_puf"
    },
    "e27200": {
      "type": "float",
      "desc": "Sch E: Farm rent net income or loss (included in e02000)",
      "form": {"2011-2016": "1040 Sch E line 40"},
      "availability": "taxdata_puf"
    },
    "e32800": {
      "type": "float",
      "desc": "Child/dependent-care expenses for qualifying persons from Form 2441",
      "form": {"2011-2016": "2441 line 3"},
      "availability": "taxdata_puf, taxdata_cps"
    },
    "e58990": {
      "type": "float",
      "desc": "Investment income elected amount from Form 4952",
      "form": {"2011-2016": "4952 line 4g"},
      "availability": "taxdata_puf"
    },
    "e62900": {
      "type": "float",
      "desc": "Alternative Minimum Tax foreign tax credit from Form 6251",
      "form": {"2011-2016": "6251 line 32"},
      "availability": "taxdata_puf"
    },
    "e87530": {
      "type": "float",
      "desc": "Adjusted qualified lifetime learning expenses for all students",
      "form": {"2011-2016": "8863 Part I line 10 and 8863 Part III line 31"},
      "availability": "taxdata_puf"
    },
    "elderly_dependents": {
      "type": "int",
      "desc": "number of dependents age 65+ in filing unit excluding taxpayer and spouse",
      "form": {"2011-2016": "imputed from CPS data; not used in tax law"},
      "availability": "taxdata_puf, taxdata_cps"
    },
    "f2441": {
      "type": "int",
      "desc": "number of child/dependent-care qualifying persons",
      "form": {"2011-2016": "2441 line 2b"},
      "availability": "taxdata_puf, taxdata_cps"
    },
    "f6251": {
      "type": "int",
      "desc": "1 if Form 6251 (AMT) attached to return; otherwise 0",
      "form": {"2011-2016": "6251"},
      "availability": "taxdata_puf"
    },
    "a_lineno": {
      "type": "int",
      "desc": "CPS line number for the person record of the head of the tax filing unit (not used in tax-calculation logic)",
      "form": {"2011-2016": "sample construction info"},
      "availability": "taxdata_cps"
    },
    "ffpos": {
      "type": "int",
      "desc": "CPS family identifier within household (not used in tax-calculation logic)",
      "form": {"2011-2016": "sample construction info"},
      "availability": "taxdata_cps"
    },
    "fips": {
      "type": "int",
      "desc": "FIPS state code (not used in tax-calculation logic)",
      "form": {"2011-2016": "sample construction info"},
      "availability": "taxdata_puf, taxdata_cps"
    },
    "h_seq": {
      "type": "int",
      "desc": "CPS household sequence number (not used in tax-calculation logic)",
      "form": {"2011-2016": "sample construction info"},
      "availability": "taxdata_cps"
    },
    "data_source": {
      "type": "int",
      "desc": "1 if unit is created primarily from IRS-SOI PUF data; 0 if created primarily from CPS data (not used in tax-calculation logic)",
      "form": {"2011-2016": "sample construction info"},
      "availability": "taxdata_puf"
    },
    "k1bx14p": {
      "type": "float",
      "desc": "Partner self-employment earnings/loss for taxpayer (included in e26270 total)",
      "form": {"2011-2016": "1065 (Schedule K-1) box 14"},
      "availability": "taxdata_puf"
    },
    "k1bx14s": {
      "type": "float",
      "desc": "Partner self-employment earnings/loss for spouse (included in e26270 total)",
      "form": {"2011-2016": "1065 (Schedule K-1) box 14"},
      "availability": "taxdata_puf"
    },
    "mcaid_ben": {
      "type": "float",
      "desc": "Imputed Medicaid benefits expressed as the actuarial value of Medicaid health insurance",
      "form": {"2014-20??": "imputed using the C-TAM model"},
      "availability": "taxdata_cps"
    },
    "mcare_ben": {
      "type": "float",
      "desc": "Imputed Medicare benefits expressed as the actuarial value of Medicare health insurance",
      "form": {"2014-20??": "imputed using the C-TAM model"},
      "availability": "taxdata_cps"
    },
    "n24": {
      "type": "int",
      "desc": "Number of children who are Child-Tax-Credit eligible, one condition for which is being under age 17",
      "form": {"2011-2016": "imputed from CPS data"},
      "availability": "taxdata_puf, taxdata_cps"
    },
    "nu06": {
      "type": "int",
      "desc": "Number of dependents under 6 years old",
      "form": {"2011-2016": "imputed from CPS data"},
      "availability": "taxdata_puf, taxdata_cps"
    },
    "nu13": {
      "type": "int",
      "desc": "Number of dependents under 13 years old",
      "form": {"2011-2016": "imputed from CPS data"},
      "availability": "taxdata_puf, taxdata_cps"
    },
    "nu18": {
      "type": "int",
      "desc": "Number of people under 18 years old in the filing unit",
      "form": {"2011-2016": "imputed from CPS data"},
      "availability": "taxdata_puf, taxdata_cps"
    },
    "n1820": {
      "type": "int",
      "desc": "Number of people age 18-20 years old in the filing unit",
      "form": {"2011-2016": "imputed from CPS data"},
      "availability": "taxdata_puf, taxdata_cps"
    },
    "n21": {
      "type": "int",
      "desc": "Number of people 21 years old or older in the filing unit",
      "form": {"2011-2016": "imputed from CPS data"},
      "availability": "taxdata_puf, taxdata_cps"
    },
    "other_ben": {
      "type": "float",
      "desc": "Non-imputed benefits",
      "form": {"2014-20??": "determined using government benefit program data"},
      "availability": "taxdata_cps"
    },
    "p08000": {
      "type": "float",
      "desc": "Other tax credits (but not including Sch R credit)",
      "form": {"2011-2013": "1040 line 53",
               "2014-2016": "1040 line 54"},
      "availability": "taxdata_puf"
    },
    "p22250": {
      "type": "float",
      "desc": "Sch D: Net short-term capital gains/losses",
      "form": {"2011-2016": "1040 Sch D line 7"},
      "availability": "taxdata_puf"
    },
    "p23250": {
      "type": "float",
      "desc": "Sch D: Net long-term capital gains/losses",
      "form": {"2011-2016": "1040 Sch D line 15"},
      "availability": "taxdata_puf"
    },
    "e87521": {
      "type": "float",
      "desc": "Total tentative AmOppCredit amount for all students",
      "form": {"2011-2016": "8863 Part I line 1 and 8863 Part III line 30"},
      "availability": "taxdata_puf"
    },
    "s006": {
      "type": "float",
      "desc": "Filing unit sampling weight; appears as WEIGHT variable in tc CLI minimal output",
      "form": {"2011-2016": "not used in filing unit tax calculations"},
      "availability": "taxdata_puf, taxdata_cps"
    },
    "snap_ben": {
      "type": "float",
      "desc": "Imputed SNAP benefits",
      "form": {"2014-20??": "imputed using the C-TAM model"},
      "availability": "taxdata_cps"
    },
    "housing_ben": {
      "type": "float",
      "desc": "Imputed housing benefits",
      "form": {"2014-20??": "imputed using the C-TAM model"},
      "availability": "taxdata_cps"
    },
    "ssi_ben": {
      "type": "float",
      "desc": "Imputed SSI benefits",
      "form": {"2014-20??": "imputed using the C-TAM model"},
      "availability": "taxdata_cps"
    },
    "tanf_ben": {
      "type": "float",
      "desc": "Imputed TANF benefits",
      "form": {"2014-20??": "imputed using the C-TAM model"},
      "availability": "taxdata_cps"
    },
    "vet_ben": {
      "type": "float",
      "desc": "Imputed Veteran's benefits",
      "form": {"2014-20??": "imputed using the C-TAM model"},
      "availability": "taxdata_cps"
    },
    "wic_ben": {
      "type": "float",
      "desc": "Imputed WIC benefits",
      "form": {"2014-20??": "imputed using the C-TAM model"},
      "availability": "taxdata_cps"
    },
    "PT_SSTB_income": {
      "type": "int",
      "desc": "Value of one implies business income is from a specified service trade or business (SSTB); value of zero implies business income is from a qualified trade or business",
      "form": {"2018-20??": "specified in custom data"},
      "availability": ""
    },
    "PT_binc_w2_wages": {
      "type": "float",
      "desc": "Filing unit's share of total W-2 wages paid by the pass-through business",
      "form": {"2018-20??": "specified in custom data"},
      "availability": ""
    },
    "PT_ubia_property": {
      "type": "float",
      "desc": "Filing unit's share of total business property owned by the pass-through business",
      "form": {"2018-20??": "specified in custom data"},
      "availability": ""
    }
  },
  "calc": {
    "niit": {
      "type": "float",
      "desc": "Net Investment Income Tax from Form 8960",
      "form": {"2011-2013": "1040 line 60b",
               "2014-2016": "1040 line 62b"}
    },
    "combined": {
      "type": "float",
      "desc": "Sum of iitax and payrolltax and lumpsum_tax",
      "form": {"2011-20??": "calculated variable"}
    },
    "earned": {
      "type": "float",
      "desc": "search taxcalc/calcfunctions.py for how calculated and used",
      "form": {"2011-20??": "calculated variable"}
    },
    "earned_p": {
      "type": "float",
      "desc": "search taxcalc/calcfunctions.py for how calculated and used",
      "form": {"2011-20??": "calculated variable"}
    },
    "earned_s": {
      "type": "float",
      "desc": "search taxcalc/calcfunctions.py for how calculated and used",
      "form": {"2011-20??": "calculated variable"}
    },
    "was_plus_sey_p": {
      "type": "float",
      "desc": "search taxcalc/calcfunctions.py for how calculated and used",
      "form": {"2011-20??": "calculated variable"}
    },
    "was_plus_sey_s": {
      "type": "float",
      "desc": "search taxcalc/calcfunctions.py for how calculated and used",
      "form": {"2011-20??": "calculated variable"}
    },
    "eitc": {
      "type": "float",
      "desc": "Earned Income Credit",
      "form": {"2011-2013": "1040 line 64a",
               "2014-2016": "1040 line 66a"}
    },
    "rptc": {
      "type": "float",
      "desc": "Refundable Payroll Tax Credit for filing unit",
      "form": {"2011-20??": "calculated variable"}
    },
    "rptc_p": {
      "type": "float",
      "desc": "Refundable Payroll Tax Credit for taxpayer",
      "form": {"2011-20??": "calculated variable"}
    },
    "rptc_s": {
      "type": "float",
      "desc": "Refundable Payroll Tax Credit for spouse",
      "form": {"2011-20??": "calculated variable"}
    },
    "exact": {
      "type": "int",
      "desc": "search taxcalc/calcfunctions.py for how calculated and used",
      "form": {"2011-20??": "calculated variable"}
    },
    "expanded_income": {
      "type": "float",
      "desc": "Broad income measure that includes benefit_value_total",
      "form": {"2011-20??": "calculated variable"}
    },
    "iitax": {
      "type": "float",
      "desc": "Total federal individual income tax liability; appears as INCTAX variable in tc CLI minimal output",
      "form": {"2011-2013": "1040 line 61 minus line 56 minus line 60a",
               "2014-2016": "1040 line 63 minus line 57 minus line 62a"}
    },
    "num": {
      "type": "int",
      "desc": "2 when MARS is 2 (married filing jointly); otherwise 1",
      "form": {"2011-2016": "1040 lines 1-5"}
    },
    "othertaxes": {
      "type": "float",
      "desc": "Other taxes: sum of niit, e09700, e09800 and e09900 (included in c09200)",
      "form": {"2011-2013": "sum of 1040 lines 57 through 60",
               "2014-2016": "sum of 1040 lines 58 through 62"}
    },
    "payrolltax": {
      "type": "float",
      "desc": "Total (employee + employer) payroll tax liability; appears as PAYTAX variable in tc CLI minimal output (payrolltax = ptax_was + setax + ptax_amc)",
      "form": {"2011-2013": "OASDI+HI FICA plus 1040 lines 56 and 60a",
               "2014-2016": "OASDI+HI FICA plus 1040 lines 57 and 62a"}
    },
    "refund": {
      "type": "float",
      "desc": "Total refundable income tax credits",
      "form": {"2011-20??": "calculated variable"}
    },
    "sep": {
      "type": "int",
      "desc": "2 when MARS is 3 (married filing separately); otherwise 1",
      "form": {"2011-2016": "1040 lines 1-5"}
    },
    "sey": {
      "type": "float",
      "desc": "search taxcalc/calcfunctions.py for how calculated and used",
      "form": {"2011-20??": "calculated variable"}
    },
    "standard": {
      "type": "float",
      "desc": "Standard deduction (zero for itemizers)",
      "form": {"2011-2017": "1040 line 40",
               "2018-20??": "1040 line 8"}
    },
    "surtax": {
      "type": "float",
      "desc": "search taxcalc/calcfunctions.py for how calculated and used",
      "form": {"2011-20??": "calculated variable"}
    },
    "taxbc": {
      "type": "float",
      "desc": "Regular tax on regular taxable income before credits",
      "form": {"2011-2016": "1040 line 44"}
    },
    "c00100": {
      "type": "float",
      "desc": "Adjusted Gross Income (AGI)",
      "form": {"2011-2017": "1040 line 37",
               "2018-20??": "1040 line 7"}
    },
    "c01000": {
      "type": "float",
      "desc": "search taxcalc/calcfunctions.py for how calculated and used",
      "form": {"2011-20??": "calculated variable"}
    },
    "c02500": {
      "type": "float",
      "desc": "Social security (OASDI) benefits included in AGI",
      "form": {"2011-2016": "1040 line 20b"}
    },
    "c02900": {
      "type": "float",
      "desc": "Total of all 'above the line' income adjustments to get AGI",
      "form": {"2011-2016": "1040 line 36"}
    },
    "c03260": {
      "type": "float",
      "desc": "search taxcalc/calcfunctions.py for how calculated and used",
      "form": {"2011-20??": "calculated variable"}
    },
    "c04470": {
      "type": "float",
      "desc": "Itemized deductions after phase-out (zero for non-itemizers)",
      "form": {"2011-2017": "1040 line 40",
               "2018-20??": "1040 line 8"}
    },
    "c04600": {
      "type": "float",
      "desc": "Personal exemptions after phase-out",
      "form": {"2011-2017": "1040 line 42",
               "2018-20??": ""}
    },
    "qbided": {
      "type": "float",
      "desc": "Qualified Business Income (QBI) deduction",
      "form": {"2011-2017": "",
               "2018-20??": "1040 line 9"}
    },
    "c04800": {
      "type": "float",
      "desc": "Regular taxable income",
      "form": {"2011-2017": "1040 line 43",
               "2018-20??": "1040 line 10"}
    },
    "c05200": {
      "type": "float",
      "desc": "Tax amount from Sch X,Y,X tables",
      "form": {"2011-20??": "calculated variable"}
    },
    "c05700": {
      "type": "float",
      "desc": "search taxcalc/calcfunctions.py for how calculated and used",
      "form": {"2011-20??": "calculated variable"}
    },
    "c05800": {
      "type": "float",
      "desc": "Total (regular + AMT) income tax liability before credits (equals taxbc plus c09600)",
      "form": {"2011-2013": "1040 line 46",
               "2014-2016": "1040 line 47"}
    },
    "c07100": {
      "type": "float",
      "desc": "Total non-refundable credits used to reduce positive tax liability",
      "form": {"2011-2013": "1040 line 46 minus 1040 line 55",
               "2014-2016": "1040 line 47 minus 1040 line 56"}
    },
    "c07180": {
      "type": "float",
<<<<<<< HEAD
      "desc": "Credit for child and dependent care expenses from Form 2441",
      "form": {"2011-2013": "1040 line 48",
=======
      "desc": "Nonrefundable credit for child and dependent care expenses from Form 2441",
      "form": {"2013-2013": "1040 line 48",
               "2014-2016": "1040 line 49"}
    },
    "CDCC_refund": {
      "type": "float",
      "desc": "Refundable credit for child and dependent care expenses from Form 2441",
      "form": {"2013-2013": "1040 line 48",
>>>>>>> 2d29c8d7
               "2014-2016": "1040 line 49"}
    },
    "c07200": {
      "type": "float",
      "desc": "Schedule R credit for the elderly and the disabled",
      "form": {"2011-20??": "calculated variable"}
    },
    "c07220": {
      "type": "float",
      "desc": "Child tax credit (adjusted) from Form 8812",
      "form": {"2011-2013": "1040 line 51",
               "2014-2016": "1040 line 52"}
    },
    "c07230": {
      "type": "float",
      "desc": "Education tax credits non-refundable amount from Form 8863 (includes c87668)",
      "form": {"2011-2013": "8863 line 19 and 1040 line 49",
               "2014-2016": "8863 line 19 and 1040 line 50"}

    },
    "c07240": {
      "type": "float",
      "desc": "search taxcalc/calcfunctions.py for how calculated and used",
      "form": {"2011-20??": "calculated variable"}
    },
    "c07260": {
      "type": "float",
      "desc": "search taxcalc/calcfunctions.py for how calculated and used",
      "form": {"2011-20??": "calculated variable"}
    },
    "c07300": {
      "type": "float",
      "desc": "search taxcalc/calcfunctions.py for how calculated and used",
      "form": {"2011-20??": "calculated variable"}
    },
    "c07400": {
      "type": "float",
      "desc": "search taxcalc/calcfunctions.py for how calculated and used",
      "form": {"2011-20??": "calculated variable"}
    },
    "c07600": {
      "type": "float",
      "desc": "search taxcalc/calcfunctions.py for how calculated and used",
      "form": {"2011-20??": "calculated variable"}
    },
    "c08000": {
      "type": "float",
      "desc": "search taxcalc/calcfunctions.py for how calculated and used",
      "form": {"2011-20??": "calculated variable"}
    },
    "c09200": {
      "type": "float",
      "desc": "Income tax liability (including othertaxes) after non-refundable credits are used, but before refundable credits are applied",
      "form": {"2011-2013": "1040 line 61",
               "2014-2016": "1040 line 63"}
    },
    "c09600": {
      "type": "float",
      "desc": "Alternative Minimum Tax (AMT) liability",
      "form": {"2011-2016": "1040 line 45"}
    },
    "c10960": {
      "type": "float",
      "desc": "American Opportunity Credit refundable amount from Form 8863",
      "form": {"2011-2013": "8863 line 8 and 1040 line 66",
               "2014-2016": "8863 line 8 and 1040 line 68"}
    },
    "c11070": {
      "type": "float",
      "desc": "Child tax credit (refunded) from Form 8812",
      "form": {"2011-2013": "1040 line 65",
               "2014-2016": "1040 line 67"}
    },
    "c17000": {
      "type": "float",
      "desc": "Sch A: Medical expenses deducted (component of pre-limitation c21060 total)",
      "form": {"2011-20??": "calculated variable"}
    },
    "e17500_capped": {
      "type": "float",
      "desc": "Sch A: Medical expenses, capped as a decimal fraction of AGI",
      "form": {"2011-20??": "calculated variable"}
    },
    "c18300": {
      "type": "float",
      "desc": "Sch A: State and local taxes plus real estate taxes deducted (component of pre-limitation c21060 total)",
      "form": {"2011-20??": "calculated variable"}
    },
    "e18400_capped": {
      "type": "float",
      "desc": "Sch A: State and local income taxes deductible, capped as a decimal fraction of AGI",
      "form": {"2011-20??": "calculated variable"}
    },
    "e18500_capped": {
      "type": "float",
      "desc": "Sch A: State and local real estate taxes deductible, capped as a decimal fraction of AGI",
      "form": {"2011-20??": "calculated variable"}
    },
    "c19200": {
      "type": "float",
      "desc": "Sch A: Interest deducted (component of pre-limitation c21060 total)",
      "form": {"2011-20??": "calculated variable"}
    },
    "e19200_capped": {
      "type": "float",
      "desc": "Sch A: Interest deduction deductible, capped as a decimal fraction of AGI",
      "form": {"2011-20??": "calculated variable"}
    },
    "c19700": {
      "type": "float",
      "desc": "Sch A: Charity contributions deducted (component of pre-limitation c21060 total)",
      "form": {"2011-20??": "calculated variable"}
    },
    "e19800_capped": {
      "type": "float",
      "desc": "Sch A: Charity cash contributions deductible, capped as a decimal fraction of AGI",
      "form": {"2011-20??": "calculated variable"}
    },
    "e20100_capped": {
      "type": "float",
      "desc": "Sch A: Charity noncash contributions deductible, capped as a decimal fraction of AGI",
      "form": {"2011-20??": "calculated variable"}
    },
    "c20500": {
      "type": "float",
      "desc": "Sch A: Net casualty or theft loss deducted (component of pre-limitation c21060 total)",
      "form": {"2011-20??": "calculated variable"}
    },
    "g20500_capped": {
      "type": "float",
      "desc": "Sch A: Gross casualty or theft loss deductible, capped as a decimal fraction of AGI",
      "form": {"2011-20??": "calculated variable"}
    },
    "c20800": {
      "type": "float",
      "desc": "Sch A: Net limited miscellaneous deductions deducted (component of pre-limitation c21060 total)",
      "form": {"2011-20??": "calculated variable"}
    },
    "e20400_capped": {
      "type": "float",
      "desc": "Sch A: Gross miscellaneous deductions deductible, capped as a decimal fraction of AGI",
      "form": {"2011-20??": "calculated variable"}
    },
    "c21040": {
      "type": "float",
      "desc": "Itemized deductions that are phased out",
      "form": {"2011-20??": "calculated variable"}
    },
    "c21060": {
      "type": "float",
      "desc": "Itemized deductions before phase-out (zero for non-itemizers)",
      "form": {"2011-20??": "calculated variable"}
    },
    "c23650": {
      "type": "float",
      "desc": "search taxcalc/calcfunctions.py for how calculated and used",
      "form": {"2011-20??": "calculated variable"}
    },
    "c59660": {
      "type": "float",
      "desc": "search taxcalc/calcfunctions.py for how calculated and used",
      "form": {"2011-20??": "calculated variable"}
    },
    "c62100": {
      "type": "float",
      "desc": "Alternative Minimum Tax (AMT) taxable income",
      "form": {"2011-2016": "6251 line 28"}
    },
    "c87668": {
      "type": "float",
      "desc": "American Opportunity Credit non-refundable amount from Form 8863 (included in c07230)",
      "form": {"2011-20??": "calculated variable"}
    },
    "care_deduction": {
      "type": "float",
      "desc": "search taxcalc/calcfunctions.py for how calculated and used",
      "form": {"2011-20??": "calculated variable"}
    },
    "ctc_new": {
      "type": "float",
      "desc": "search taxcalc/calcfunctions.py for how calculated and used",
      "form": {"2011-20??": "calculated variable"}
    },
    "odc": {
      "type": "float",
      "desc": "Other Dependent Credit",
      "form": {"2011-20??": "calculated variable"}
    },
    "personal_refundable_credit": {
      "type": "float",
      "desc": "Personal refundable credit",
      "form": {"2011-20??": "calculated variable"}
    },
    "recovery_rebate_credit": {
      "type": "float",
      "desc": "Recovery Rebate Credit, from American Rescue Plan Act of 2021",
      "form": {"2013-20??": "calculated variable"}
    },
    "personal_nonrefundable_credit": {
      "type": "float",
      "desc": "Personal nonrefundable credit",
      "form": {"2011-20??": "calculated variable"}
    },
    "charity_credit": {
      "type": "float",
      "desc": "Credit for charitable giving",
      "form": {"2011-20??": "calculated variable"}
    },
    "dwks10": {
      "type": "float",
      "desc": "search taxcalc/calcfunctions.py for how calculated and used",
      "form": {"2011-20??": "calculated variable"}
    },
    "dwks13": {
      "type": "float",
      "desc": "search taxcalc/calcfunctions.py for how calculated and used",
      "form": {"2011-20??": "calculated variable"}
    },
    "dwks14": {
      "type": "float",
      "desc": "search taxcalc/calcfunctions.py for how calculated and used",
      "form": {"2011-20??": "calculated variable"}
    },
    "dwks19": {
      "type": "float",
      "desc": "search taxcalc/calcfunctions.py for how calculated and used",
      "form": {"2011-20??": "calculated variable"}
    },
    "fstax": {
      "type": "float",
      "desc": "search taxcalc/calcfunctions.py for how calculated and used",
      "form": {"2011-20??": "calculated variable"}
    },
    "invinc_agi_ec": {
      "type": "float",
      "desc": "search taxcalc/calcfunctions.py for how calculated and used",
      "form": {"2011-20??": "calculated variable"}
    },
    "invinc_ec_base": {
      "type": "float",
      "desc": "search taxcalc/calcfunctions.py for how calculated and used",
      "form": {"2011-20??": "calculated variable"}
    },
    "lumpsum_tax": {
      "type": "float",
      "desc": "Lumpsum (or head) tax; appears as LSTAX variable in tc CLI minimal output",
      "form": {"2011-20??": "calculated variable"}
    },
    "pre_c04600": {
      "type": "float",
      "desc": "Personal exemption before phase-out",
      "form": {"2011-20??": "calculated variable"}
    },
    "codtc_limited": {
      "type": "float",
      "desc": "search taxcalc/calcfunctions.py for how calculated and used",
      "form": {"2011-20??": "calculated variable"}
    },
    "ptax_amc": {
      "type": "float",
      "desc": "Additional Medicare Tax from Form 8959 (included in payrolltax)",
      "form": {"2011-2013": "1040 line 60a",
               "2014-2016": "1040 line 62a"}
    },
    "ptax_oasdi": {
      "type": "float",
      "desc": "Employee + employer OASDI FICA tax plus self-employment tax (excludes HI FICA so positive ptax_oasdi is less than ptax_was plus setax)",
      "form": {"2011-2013": "OASDI FICA plus 1040 line 56",
               "2014-2016": "OASDI FICA plus 1040 line 57"}
    },
    "ptax_was": {
      "type": "float",
      "desc": "Employee + employer OASDI + HI FICA tax",
      "form": {"2011-2013": "OASDHI FICA",
               "2014-2016": "OASDHI FICA"}
    },
    "setax": {
      "type": "float",
      "desc": "Self-employment tax",
      "form": {"2011-2013": "1040 line 56",
               "2014-2016": "1040 line 57"}
    },
    "ymod": {
      "type": "float",
      "desc": "search taxcalc/calcfunctions.py for how calculated and used",
      "form": {"2011-20??": "calculated variable"}
    },
    "ymod1": {
      "type": "float",
      "desc": "search taxcalc/calcfunctions.py for how calculated and used",
      "form": {"2011-20??": "calculated variable"}
    },
    "ubi": {
      "type": "float",
      "desc": "Universal Basic Income benefit for filing unit",
      "form": {"2011-20??": "calculated variable"}
    },
    "taxable_ubi": {
      "type": "float",
      "desc": "Amount of UBI benefit included in AGI",
      "form": {"2011-20??": "calculated variable"}
    },
    "nontaxable_ubi": {
      "type": "float",
      "desc": "Amount of UBI benefit excluded from AGI",
      "form": {"2011-20??": "calculated variable"}
    },
    "mtr_paytax": {
      "type": "float",
      "desc": "Marginal payroll tax rate (in percentage terms) on extra taxpayer earnings (e00200p)",
      "form": {"2011-20??": "calculated variable"}
    },
    "mtr_inctax": {
      "type": "float",
      "desc": "Marginal income tax rate (in percentage terms) on extra taxpayer earnings (e00200p)",
      "form": {"2011-20??": "calculated variable"}
    },
    "aftertax_income": {
      "type": "float",
      "desc": "After tax income is equal to expanded_income minus combined",
      "form": {"2011-20??": "calculated variable"}
    },
    "benefit_cost_total": {
      "type": "float",
      "desc": "Government cost of all benefits received by tax unit",
      "form": {"2011-20??": "calculated variable"}
    },
    "benefit_value_total": {
      "type": "float",
      "desc": "Consumption value of all benefits received by tax unit, which is included in expanded_income",
      "form": {"2011-20??": "calculated variable"}
    }
  }
}<|MERGE_RESOLUTION|>--- conflicted
+++ resolved
@@ -845,19 +845,14 @@
     },
     "c07180": {
       "type": "float",
-<<<<<<< HEAD
-      "desc": "Credit for child and dependent care expenses from Form 2441",
+      "desc": "Nonrefundable credit for child and dependent care expenses from Form 2441",
       "form": {"2011-2013": "1040 line 48",
-=======
-      "desc": "Nonrefundable credit for child and dependent care expenses from Form 2441",
-      "form": {"2013-2013": "1040 line 48",
                "2014-2016": "1040 line 49"}
     },
     "CDCC_refund": {
       "type": "float",
       "desc": "Refundable credit for child and dependent care expenses from Form 2441",
       "form": {"2013-2013": "1040 line 48",
->>>>>>> 2d29c8d7
                "2014-2016": "1040 line 49"}
     },
     "c07200": {
