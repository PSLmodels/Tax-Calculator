"""
Tax-Calculator tax-filing-unit Records class.
"""
# CODING-STYLE CHECKS:
# pep8 --ignore=E402 records.py
# pylint --disable=locally-disabled --extension-pkg-whitelist=numpy records.py
# (when importing numpy, add "--extension-pkg-whitelist=numpy" pylint option)


import pandas as pd
import numpy as np
import os
import six
from pkg_resources import resource_stream, Requirement, DistributionNotFound


PUFCSV_YEAR = 2009


class Records(object):
    """
    Constructor for the tax-filing-unit records class.

    Parameters
    ----------
    data: string or Pandas DataFrame
        string describes CSV file in which records data reside;
        DataFrame already contains records data;
        default value is the string 'puf.csv'
        For details on how to use your own data with the Tax-Calculator,
        look at the test_Calculator_using_nonstd_input() function in the
        tests/test_calculate.py file.

    exact_calculations: boolean
        specifies whether or not exact tax calculations are done without
        any smoothing of "stair-step" provisions in income tax law;
        default value is false.

    blowup_factors: string or Pandas DataFrame or None
        string describes CSV file in which blowup factors reside;
        DataFrame already contains blowup factors;
        None creates empty blowup-factors DataFrame;
        default value is filename of the default blowup factors.

    weights: string or Pandas DataFrame or None
        string describes CSV file in which weights reside;
        DataFrame already contains weights;
        None creates empty sample-weights DataFrame;
        default value is filename of the default weights.

    start_year: integer
        specifies calendar year of the data;
        default value is PUFCSV_YEAR.
        NOTE: if specifying your own data (see above) as being a custom
              data set, be sure to explicitly set start_year to the
              custom data's calendar year.  For details on how to
              use your own data with the Tax-Calculator, read the
              DATAPREP.md file in the top-level directory and then
              look at the test_Calculator_using_nonstd_input()
              function in the taxcalc/tests/test_calculate.py file.

    Raises
    ------
    ValueError:
        if parameters are not the appropriate type.
        if files cannot be found.

    Returns
    -------
    class instance: Records

    Notes
    -----
    Typical usage is "recs = Records()", which uses all the default
    parameters of the constructor, and therefore, imputed variables
    are generated to augment the data and initial-year blowup factors
    are applied to the data.  There are situations in which you need
    to specify the values of the Record constructor's arguments, but
    be sure you know exactly what you are doing when attempting this.
    """
    # suppress pylint warnings about unrecognized Records variables:
    # pylint: disable=no-member
    # suppress pylint warnings about uppercase variable names:
    # pylint: disable=invalid-name
    # suppress pylint warnings about too many class instance attributes:
    # pylint: disable=too-many-instance-attributes

    PUF_YEAR = PUFCSV_YEAR
    CUR_PATH = os.path.abspath(os.path.dirname(__file__))
    WEIGHTS_FILENAME = 'WEIGHTS.csv'
    WEIGHTS_PATH = os.path.join(CUR_PATH, WEIGHTS_FILENAME)
    BLOWUP_FACTORS_FILENAME = 'StageIFactors.csv'
    BLOWUP_FACTORS_PATH = os.path.join(CUR_PATH, BLOWUP_FACTORS_FILENAME)

    # specify set of all Record variables that MAY be read by Tax-Calculator:
    VALID_READ_VARS = set([
        'DSI', 'EIC', 'FLPDYR',
        'f2441', 'f6251', 'n24', 'XTOT',
        'e00200', 'e00300', 'e00400', 'e00600', 'e00650', 'e00700', 'e00800',
        'e00200p', 'e00200s',
        'e00900', 'e01100', 'e01200', 'e01400', 'e01500', 'e01700',
        'e00900p', 'e00900s',
        'e02000', 'e02100', 'e02300', 'e02400', 'e03150', 'e03210',
        'e02100p', 'e02100s',
        'e03220', 'e03230', 'e03270', 'e03240', 'e03290',
        'e03400', 'e03500',
        'e07240', 'e07260', 'e07300',
        'e07400', 'e07600', 'p08000',
        'e09700', 'e09800', 'e09900',
        'e11200',
        'e17500', 'e18400', 'e18500',
        'e19200', 'e19800', 'e20100',
        'e20400', 'e20500', 'p22250',
        'p23250', 'e24515', 'e24518',
        'p25470',
        'e26270',
        'e27200', 'e32800', 'e03300',
        'e58990',
        'e62900',
        'p87482',
        'p87521', 'e87530',
        'MARS', 'MIDR', 'RECID',
        'cmbtp_standard', 'cmbtp_itemizer',
        'age_head', 'age_spouse', 'blind_head', 'blind_spouse',
        's006', 'filer'])

    # specify set of all Record variables that MUST be read by Tax-Calculator:
    MUST_READ_VARS = set(['RECID', 'MARS'])

    # specify which VALID_READ_VARS should be int64 (rather than float64):
    INTEGER_READ_VARS = set([
        'DSI', 'EIC', 'FLPDYR',
        'f2441', 'f6251',
        'n24', 'XTOT',
        'MARS', 'MIDR', 'RECID',
        'age_head', 'age_spouse', 'blind_head', 'blind_spouse'])

    # specify set of all Record variables that cannot be read in:
    CALCULATED_VARS = set([
        'f2555',
        '_exact',
        'c07200',
        'c00100',
        'c04470', 'c04600', 'c21060', 'c21040', 'c17000',
        'c18300', 'c20800', 'c02900', 'c02700', 'c23650',
        'c01000', 'c02500',
        '_sey', '_earned', '_earned_p', '_earned_s',
<<<<<<< HEAD
        '_feided', 'ymod', 'ymod1', '_posagi',
=======
        '_feided', 'ymod', 'ymod1',
>>>>>>> be55c2c0
        '_xyztax', '_avail',
        '_taxinc', 'c04800', '_feitax',
        '_taxbc', '_standard', 'c24516', 'c24517', 'c24520',
        'c05700', 'c32880', 'c32890', 'c32800',
        'c05800',
<<<<<<< HEAD
        'c87521', 'c87550', 'c07180',
=======
        'c07180',
>>>>>>> be55c2c0
        'c07230', 'prectc', 'c07220', 'c59660',
        'c09200', 'c07100', '_eitc',
        '_prexmp',
        '_payrolltax', 'ptax_was', 'ptax_sey', 'c03260', 'ptax_amc',
        '_sep', '_num',
        'c04500', 'c05200',
        'c62100',
        'c09600',
        'c33200',
        '_extrastd', 'ID_Casualty_frt_in_pufcsv_year',
        'c11070',
        'c10960', 'c87668',
        'c08800',
        '_othertax', 'NIIT',
        '_iitax', '_refund',
        '_expanded_income', 'c07300',
        'c07600', 'c07240',
        '_surtax', '_combined', 'personal_credit', 'fst'])

    INTEGER_CALCULATED_VARS = set([
        '_num', '_sep', '_exact', 'f2555'])

    CHANGING_CALCULATED_VARS = (CALCULATED_VARS - INTEGER_CALCULATED_VARS -
                                set(['ID_Casualty_frt_in_pufcsv_year']))

    def __init__(self,
                 data='puf.csv',
                 exact_calculations=False,
                 blowup_factors=BLOWUP_FACTORS_PATH,
                 weights=WEIGHTS_PATH,
                 start_year=PUFCSV_YEAR):
        """
        Records class constructor
        """
        # pylint: disable=too-many-arguments
        # read specified data
        self._read_data(data, exact_calculations)
        # check that three sets of split-earnings variables have valid values
        msg = 'expression "{0} == {0}p + {0}s" is not true for every record'
        if not np.allclose(self.e00200, (self.e00200p + self.e00200s),
                           rtol=0.0, atol=0.001):
            raise ValueError(msg.format('e00200'))
        if not np.allclose(self.e00900, (self.e00900p + self.e00900s),
                           rtol=0.0, atol=0.001):
            raise ValueError(msg.format('e00900'))
        if not np.allclose(self.e02100, (self.e02100p + self.e02100s),
                           rtol=0.0, atol=0.001):
            raise ValueError(msg.format('e02100'))
        # check that ordinary dividends are no less than qualified dividends
        other_dividends = np.maximum(0., self.e00600 - self.e00650)
        if not np.allclose(self.e00600, self.e00650 + other_dividends,
                           rtol=0.0, atol=0.001):
            msg = 'expression "e00600 >= e00650" is not true for every record'
            raise ValueError(msg)
        # read extrapolation blowup factors and sample weights
        self.BF = None
        self._read_blowup(blowup_factors)
        self.WT = None
        self._read_weights(weights)
        # weights must be same size as tax record data
        if not self.WT.empty and self.dim != len(self.WT):
            frac = float(self.dim) / len(self.WT)
            self.WT = self.WT.iloc[self.index]
            self.WT = self.WT / frac
        # specify current_year and FLPDYR values
        if isinstance(start_year, int):
            self._current_year = start_year
            self.FLPDYR.fill(start_year)
        else:
            msg = 'start_year is not an integer'
            raise ValueError(msg)
        # consider applying initial-year blowup factors
        if not self.BF.empty and self.current_year == Records.PUF_YEAR:
            self._extrapolate_in_puf_year()
        # construct sample weights for current_year
        wt_colname = 'WT{}'.format(self.current_year)
        if wt_colname in self.WT.columns:
            self.s006 = self.WT[wt_colname] * 0.01

    @property
    def current_year(self):
        """
        Return current calendar year of Records.
        """
        return self._current_year

    def increment_year(self):
        """
        Adds one to current year.
        Also, does variable blowup and reweighting for the new current year.
        """
        self._current_year += 1
        # apply Stage 1 Extrapolation blowup factors
        self._blowup(self.current_year)
        # specify Stage 2 Extrapolation sample weights
        wt_colname = 'WT{}'.format(self.current_year)
        if wt_colname in self.WT.columns:
            self.s006 = self.WT[wt_colname] * 0.01

    def set_current_year(self, new_current_year):
        """
        Sets current year to specified value and updates FLPDYR variable.
        Unlike increment_year method, blowup and reweighting are skipped.
        """
        self._current_year = new_current_year
        self.FLPDYR.fill(new_current_year)

    # --- begin private methods of Records class --- #

    def _blowup(self, year):
        """
        Applies blowup factors (BF) to variables for specified calendar year.
        """
        # pylint: disable=too-many-statements
        # pylint: disable=too-many-locals
        AWAGE = self.BF.AWAGE[year]
        AINTS = self.BF.AINTS[year]
        ADIVS = self.BF.ADIVS[year]
        ATXPY = self.BF.ATXPY[year]
        ASCHCI = self.BF.ASCHCI[year]
        ASCHCL = self.BF.ASCHCL[year]
        ACGNS = self.BF.ACGNS[year]
        ASCHEI = self.BF.ASCHEI[year]
        ASCHEL = self.BF.ASCHEL[year]
        ASCHF = self.BF.ASCHF[year]
        AUCOMP = self.BF.AUCOMP[year]
        ASOCSEC = self.BF.ASOCSEC[year]
        ACPIM = self.BF.ACPIM[year]
        AGDPN = self.BF.AGDPN[year]
        ABOOK = self.BF.ABOOK[year]
        AIPD = self.BF.AIPD[year]
        self.e00200 *= AWAGE
        self.e00200p *= AWAGE
        self.e00200s *= AWAGE
        self.e00300 *= AINTS
        self.e00400 *= AINTS
        self.e00600 *= ADIVS
        self.e00650 *= ADIVS
        self.e00700 *= ATXPY
        self.e00800 *= ATXPY
        self.e00900[:] = np.where(self.e00900 >= 0,
                                  self.e00900 * ASCHCI,
                                  self.e00900 * ASCHCL)
        self.e00900s[:] = np.where(self.e00900s >= 0,
                                   self.e00900s * ASCHCI,
                                   self.e00900s * ASCHCL)
        self.e00900p[:] = np.where(self.e00900p >= 0,
                                   self.e00900p * ASCHCI,
                                   self.e00900p * ASCHCL)
        self.e01100 *= ACGNS
        self.e01200 *= ACGNS
        self.e01400 *= ATXPY
        self.e01500 *= ATXPY
        self.e01700 *= ATXPY
        self.e02000[:] = np.where(self.e02000 >= 0,
                                  self.e02000 * ASCHEI,
                                  self.e02000 * ASCHEL)
        self.e02100 *= ASCHF
        self.e02100p *= ASCHF
        self.e02100s *= ASCHF
        self.e02300 *= AUCOMP
        self.e02400 *= ASOCSEC
        self.e03150 *= ATXPY
        self.e03210 *= ATXPY
        self.e03220 *= ATXPY
        self.e03230 *= ATXPY
        self.e03270 *= ACPIM
        self.e03240 *= AGDPN
        self.e03290 *= ACPIM
        self.e03300 *= ATXPY
        self.e03400 *= ATXPY
        self.e03500 *= ATXPY
        self.e07240 *= ATXPY
        self.e07260 *= ATXPY
        self.e07300 *= ABOOK
        self.e07400 *= ABOOK
        self.p08000 *= ATXPY
        self.e09700 *= ATXPY
        self.e09800 *= ATXPY
        self.e09900 *= ATXPY
        self.e11200 *= ATXPY
        # ITEMIZED DEDUCTIONS
        self.e17500 *= ACPIM
        self.e18400 *= ATXPY
        self.e18500 *= ATXPY
        self.e19200 *= AIPD
        self.e19800 *= ATXPY
        self.e20100 *= ATXPY
        self.e20400 *= ATXPY
        self.e20500 *= ATXPY
        # CAPITAL GAINS
        self.p22250 *= ACGNS
        self.p23250 *= ACGNS
        self.e24515 *= ACGNS
        self.e24518 *= ACGNS
        # SCHEDULE E
        self.p25470 *= ASCHEI
        self.e26270 *= ASCHEI
        self.e27200 *= ASCHEI
        # MISCELLANOUS SCHEDULES
        self.e07600 *= ATXPY
        self.e32800 *= ATXPY
        self.e58990 *= ATXPY
        self.e62900 *= ATXPY
        self.e87530 *= ATXPY
        self.p87521 *= ATXPY
        self.cmbtp_itemizer *= ATXPY
        self.cmbtp_standard *= ATXPY

    def _read_data(self, data, exact_calcs):
        """
        Read Records data from file or use specified DataFrame as data.
        Specifies _exact array depending on boolean value of exact_calcs.
        """
        # pylint: disable=too-many-branches
        if isinstance(data, pd.DataFrame):
            taxdf = data
        elif isinstance(data, six.string_types):
            if data.endswith('gz'):
                taxdf = pd.read_csv(data, compression='gzip')
            else:
                taxdf = pd.read_csv(data)
        else:
            msg = 'data is neither a string nor a Pandas DataFrame'
            raise ValueError(msg)
        self.dim = len(taxdf)
        self.index = taxdf.index
        # create class variables using taxdf column names
        READ_VARS = set()
        for varname in list(taxdf.columns.values):
            if varname not in Records.VALID_READ_VARS:
                msg = 'Records data variable name {} not in VALID_READ_VARS'
                raise ValueError(msg.format(varname))
            READ_VARS.add(varname)
            if varname in Records.INTEGER_READ_VARS:
                setattr(self, varname,
                        taxdf[varname].astype(np.int64).values)
            else:
                setattr(self, varname,
                        taxdf[varname].astype(np.float64).values)
        # check that MUST_READ_VARS are all present in taxdf
        if not Records.MUST_READ_VARS.issubset(READ_VARS):
            msg = 'Records data missing one or more MUST_READ_VARS'
            raise ValueError(msg)
        # create other class variables that are set to all zeros
        UNREAD_VARS = Records.VALID_READ_VARS - READ_VARS
        ZEROED_VARS = Records.CALCULATED_VARS | UNREAD_VARS
        INT_VARS = Records.INTEGER_READ_VARS | Records.INTEGER_CALCULATED_VARS
        for varname in ZEROED_VARS:
            if varname in INT_VARS:
                setattr(self, varname,
                        np.zeros(self.dim, dtype=np.int64))
            else:
                setattr(self, varname,
                        np.zeros(self.dim, dtype=np.float64))
        # create variables derived from MARS, which is in MUST_READ_VARS
        self._num[:] = np.where(self.MARS == 2,
                                2, 1)
        self._sep[:] = np.where(np.logical_or(self.MARS == 3, self.MARS == 6),
                                2, 1)
        # specify value of _exact array
        self._exact[:] = np.where(exact_calcs is True, 1, 0)
        # specify value of ID_Casualty_frt_in_pufcsv_year array
        ryear = 9999  # specify reform year if ID_Casualty_frt changes
        rvalue = 0.0  # specify value of ID_Casualty_frt beginning in ryear
        self.ID_Casualty_frt_in_pufcsv_year[:] = np.where(PUFCSV_YEAR < ryear,
                                                          0.10, rvalue)

    @staticmethod
    def _read_egg_csv(vname, fpath, **kwargs):
        """
        Read csv file with fpath containing vname data from EGG;
        return dict of vname data.
        """
        try:
            # grab vname data from EGG distribution
            path_in_egg = os.path.join('taxcalc', fpath)
            vname_fname = resource_stream(
                Requirement.parse('taxcalc'), path_in_egg)
            vname_dict = pd.read_csv(vname_fname, **kwargs)
        except (DistributionNotFound, IOError):
            msg = 'could not read {} file from EGG'
            raise ValueError(msg.format(vname))
        return vname_dict

    def zero_out_changing_calculated_vars(self):
        """
        Set all CHANGING_CALCULATED_VARS to zero.
        """
        for varname in Records.CHANGING_CALCULATED_VARS:
            var = getattr(self, varname)
            var.fill(0.)

    def _read_weights(self, weights):
        """
        Read Records weights from file or
        use specified DataFrame as data or
        create empty DataFrame if None.
        """
        if weights is None:
            WT = pd.DataFrame({'nothing': []})
            setattr(self, 'WT', WT)
            return
        if isinstance(weights, pd.DataFrame):
            WT = weights
        elif isinstance(weights, six.string_types):
            if os.path.isfile(weights):
                WT = pd.read_csv(weights)
            else:
                WT = Records._read_egg_csv('weights',
                                           Records.WEIGHTS_FILENAME)
        else:
            msg = 'weights is not None or a string or a Pandas DataFrame'
            raise ValueError(msg)
        setattr(self, 'WT', WT)

    def _read_blowup(self, blowup_factors):
        """
        Read Records blowup factors from file or
        use specified DataFrame as data or
        creates empty DataFrame if None.
        """
        if blowup_factors is None:
            BF = pd.DataFrame({'nothing': []})
            setattr(self, 'BF', BF)
            return
        if isinstance(blowup_factors, pd.DataFrame):
            BF = blowup_factors
        elif isinstance(blowup_factors, six.string_types):
            if os.path.isfile(blowup_factors):
                BF = pd.read_csv(blowup_factors, index_col='YEAR')
            else:
                BF = Records._read_egg_csv('blowup_factors',
                                           Records.BLOWUP_FACTORS_FILENAME,
                                           index_col='YEAR')
        else:
            msg = ('blowup_factors is not None or a string '
                   'or a Pandas DataFrame')
            raise ValueError(msg)
        BF.AGDPN = BF.AGDPN / BF.APOPN
        BF.ATXPY = BF. ATXPY / BF. APOPN
        BF.AWAGE = BF.AWAGE / BF.APOPN
        BF.ASCHCI = BF.ASCHCI / BF.APOPN
        BF.ASCHCL = BF.ASCHCL / BF.APOPN
        BF.ASCHF = BF.ASCHF / BF.APOPN
        BF.AINTS = BF.AINTS / BF.APOPN
        BF.ADIVS = BF.ADIVS / BF.APOPN
        BF.ASCHEI = BF.ASCHEI / BF.APOPN
        BF.ASCHEL = BF.ASCHEL / BF.APOPN
        BF.ACGNS = BF.ACGNS / BF.APOPN
        BF.ABOOK = BF.ABOOK / BF.APOPN
        BF.ASOCSEC = BF.ASOCSEC / BF.APOPSNR
        BF = 1.0 + BF.pct_change()
        setattr(self, 'BF', BF)

    def _extrapolate_in_puf_year(self):
        """
        Calls appropriate current_year extrapolation method.
        """
        if self.current_year == 2009:
            self._extrapolate_2009_puf()

    def _extrapolate_2009_puf(self):
        """
        Initial year blowup factors for 2009 IRS-PUF/Census-CPS merged data.
        """
        year = 2009
        self.BF.AGDPN[year] = 1.0
        self.BF.ATXPY[year] = 1.0
        self.BF.AWAGE[year] = 1.0053
        self.BF.ASCHCI[year] = 1.0041
        self.BF.ASCHCL[year] = 1.1629
        self.BF.ASCHF[year] = 1.0
        self.BF.AINTS[year] = 1.0357
        self.BF.ADIVS[year] = 1.0606
        self.BF.ASCHEI[year] = 1.1089
        self.BF.ASCHEL[year] = 1.2953
        self.BF.ACGNS[year] = 1.1781
        self.BF.ABOOK[year] = 1.0
        self.BF.ARETS[year] = 1.0026
        self.BF.APOPN[year] = 1.0
        self.BF.ACPIU[year] = 1.0
        self.BF.APOPDEP[year] = 1.0
        self.BF.ASOCSEC[year] = 0.9941
        self.BF.ACPIM[year] = 1.0
        self.BF.AUCOMP[year] = 1.0034
        self.BF.APOPSNR[year] = 1.0
        self.BF.AIPD[year] = 1.0
        self._blowup(year)<|MERGE_RESOLUTION|>--- conflicted
+++ resolved
@@ -145,21 +145,13 @@
         'c18300', 'c20800', 'c02900', 'c02700', 'c23650',
         'c01000', 'c02500',
         '_sey', '_earned', '_earned_p', '_earned_s',
-<<<<<<< HEAD
-        '_feided', 'ymod', 'ymod1', '_posagi',
-=======
         '_feided', 'ymod', 'ymod1',
->>>>>>> be55c2c0
         '_xyztax', '_avail',
         '_taxinc', 'c04800', '_feitax',
         '_taxbc', '_standard', 'c24516', 'c24517', 'c24520',
         'c05700', 'c32880', 'c32890', 'c32800',
         'c05800',
-<<<<<<< HEAD
-        'c87521', 'c87550', 'c07180',
-=======
         'c07180',
->>>>>>> be55c2c0
         'c07230', 'prectc', 'c07220', 'c59660',
         'c09200', 'c07100', '_eitc',
         '_prexmp',
@@ -177,7 +169,7 @@
         '_iitax', '_refund',
         '_expanded_income', 'c07300',
         'c07600', 'c07240',
-        '_surtax', '_combined', 'personal_credit', 'fst'])
+        '_surtax', '_combined', 'personal_credit'])
 
     INTEGER_CALCULATED_VARS = set([
         '_num', '_sep', '_exact', 'f2555'])
