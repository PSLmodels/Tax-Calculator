"""
Tax-Calculator tax-filing-unit Records class.
"""
# CODING-STYLE CHECKS:
# pep8 --ignore=E402 records.py
# pylint --disable=locally-disabled --extension-pkg-whitelist=numpy records.py
# (when importing numpy, add "--extension-pkg-whitelist=numpy" pylint option)


import pandas as pd
import numpy as np
import os
import six
from pkg_resources import resource_stream, Requirement, DistributionNotFound


PUFCSV_YEAR = 2009


class Records(object):
    """
    Constructor for the tax-filing-unit records class.

    Parameters
    ----------
    data: string or Pandas DataFrame
        string describes CSV file in which records data reside;
        DataFrame already contains records data;
        default value is the string 'puf.csv'
        For details on how to use your own data with the Tax-Calculator,
        look at the test_Calculator_using_nonstd_input() function in the
        tests/test_calculate.py file.

    exact_calculations: boolean
        specifies whether or not exact tax calculations are done without
        any smoothing of "stair-step" provisions in income tax law;
        default value is false.

    schR_calculations: boolean
        specifies whether or not Schedule R calculations are done or
        whether the Schedule R credit is set to value of input variable;
        default value is true.

    blowup_factors: string or Pandas DataFrame or None
        string describes CSV file in which blowup factors reside;
        DataFrame already contains blowup factors;
        None creates empty blowup-factors DataFrame;
        default value is filename of the default blowup factors.

    weights: string or Pandas DataFrame or None
        string describes CSV file in which weights reside;
        DataFrame already contains weights;
        None creates empty sample-weights DataFrame;
        default value is filename of the default weights.

    start_year: integer
        specifies calendar year of the data;
        default value is PUFCSV_YEAR.
        NOTE: if specifying your own data (see above) as being a custom
              data set, be sure to explicitly set start_year to the
              custom data's calendar year.  For details on how to
              use your own data with the Tax-Calculator, read the
              DATAPREP.md file in the top-level directory and then
              look at the test_Calculator_using_nonstd_input()
              function in the taxcalc/tests/test_calculate.py file.

    Raises
    ------
    ValueError:
        if parameters are not the appropriate type.
        if files cannot be found.

    Returns
    -------
    class instance: Records

    Notes
    -----
    Typical usage is "recs = Records()", which uses all the default
    parameters of the constructor, and therefore, imputed variables
    are generated to augment the data and initial-year blowup factors
    are applied to the data.  There are situations in which you need
    to specify the values of the Record constructor's arguments, but
    be sure you know exactly what you are doing when attempting this.
    """
    # suppress pylint warnings about unrecognized Records variables:
    # pylint: disable=no-member
    # suppress pylint warnings about uppercase variable names:
    # pylint: disable=invalid-name
    # suppress pylint warnings about too many class instance attributes:
    # pylint: disable=too-many-instance-attributes

    PUF_YEAR = PUFCSV_YEAR
    CUR_PATH = os.path.abspath(os.path.dirname(__file__))
    WEIGHTS_FILENAME = 'WEIGHTS.csv'
    WEIGHTS_PATH = os.path.join(CUR_PATH, WEIGHTS_FILENAME)
    BLOWUP_FACTORS_FILENAME = 'StageIFactors.csv'
    BLOWUP_FACTORS_PATH = os.path.join(CUR_PATH, BLOWUP_FACTORS_FILENAME)

    # specify set of all Record variables that MAY be read by Tax-Calculator:
    VALID_READ_VARS = set([
        'DSI', 'EIC', 'FDED', 'FLPDYR',
        'f2441', 'f6251', 'n24', 'XTOT',
        'e00200', 'e00300', 'e00400', 'e00600', 'e00650', 'e00700', 'e00800',
        'e00200p', 'e00200s',
        'e00900', 'e01100', 'e01200', 'e01400', 'e01500', 'e01700',
        'e00900p', 'e00900s',
        'e02000', 'e02100', 'e02300', 'e02400', 'e02500', 'e03150', 'e03210',
        'e02100p', 'e02100s',
        'e03220', 'e03230', 'e03270', 'e03240', 'e03290',
        'e03400', 'e03500', 'p04470',
        'e07200', 'e07240', 'e07260', 'e07300',
        'e07400', 'e07600', 'p08000',
        'e09700', 'e09800', 'e09900',
        'e59560',
        'e11550', 'e11070', 'e11200',
        'e11580',
        'e17500', 'e18400', 'e18500',
        'e19200', 'e19550', 'e19800', 'e20100', 'e19700', 'e20550', 'e20600',
        'e20400', 'e20500', 'p22250',
        'p23250', 'e24515', 'e24518',
        'p25470',
        'e26270',
        'e27200', 'e32800', 'e03300',
        'e58990',
        'p60100', 'e62900',
        'p87482', 'e87487', 'e87492', 'e87497', 'p87521',
        'e87530',
        'MARS', 'MIDR', 'RECID',
        'cmbtp_standard', 'cmbtp_itemizer',
        'age_head', 'age_spouse', 'blind_head', 'blind_spouse',
        's006', 'filer'])

    # specify set of all Record variables that MUST be read by Tax-Calculator:
    MUST_READ_VARS = set(['RECID', 'MARS'])

    # specify which VALID_READ_VARS should be int64 (rather than float64):
    INTEGER_READ_VARS = set([
        'DSI', 'EIC', 'FDED', 'FLPDYR',
        'f2441', 'f6251',
        'n24', 'XTOT',
        'MARS', 'MIDR', 'RECID',
        'age_head', 'age_spouse', 'blind_head', 'blind_spouse'])

    # specify set of all Record variables that cannot be read in:
    CALCULATED_VARS = set([
        'e35300_0', 'e35600_0', 'e35910_0', 'e03600',
        'e03280', 'e03900', 'e04000', 'e03700',
        'e23660', 'f2555', 'e02800', 'e02610', 'e02540',
        'e02615', 'e18800', 'e18900',
        'e20950', 'e19500', 'e19570', 'e19400', 'c20400',
        'e20200', 'e20900', 'e21000', 'e21010', 'e02600',
<<<<<<< HEAD
        '_exact', 'e11055', 'e00250', 'e30100',
        'e37717', 'e04805', '_calc_schR', 'c07200',
        'c28300', 'c28400', 'c28500', 'c28600', 'c28700', 'c28800',
=======
        '_exact',
        'e37717', 'e04805',
>>>>>>> 2443fb60
        't04470', 'e58980', 'c00650', 'c00100',
        'c04470', 'c04600', 'c21060', 'c21040', 'c17000',
        'c18300', 'c20800', 'c02900', 'c02700', 'c23650',
        'c01000', 'c02500', '_cmp',
        'e59440', 'e59470', 'e59400', 'e10105', 'e83200_0',
        'e59410', 'e59420', 'e74400', 'x62720', 'x60260',
        'x60240', 'x60220', 'x60130', 'e60290',
        'e33420', 'e33430',
        'e33450', 'e33460', 'e33465', 'e33470',
        'e83080', 'e25360',
        'e25430', 'e25400', 'e25500', 'e26210', 'e26340',
        'e26205', 'e26320', 'e07170',
        'e07960', 'e07700', 'e07250', 't07950',
        'e07500', 'e08001',
        'e07980', 'e10000', 'e10100', 'e10050', 'e10075',
        'e09805', 'e09710', 'e09720',
        'e11601',
        'e60300', 'e60860', 'e60840', 'e60630',
        'e60550', 'e60720', 'e60430', 'e60500', 'e60340',
        'e60680', 'e60600', 'e60405', 'e60440', 'e60420',
        'e60410', 'e61400', 'e60660', 'e60480', 'e62000',
        'e60250', 'e40223', '_sey', '_earned', '_earned_p', '_earned_s',
        'c09400', '_feided', '_ymod', '_ymod1', '_posagi',
        '_xyztax', '_avail', 'e85070',
        '_taxinc', 'c04800', '_feitax', 'c05750', 'c24517',
        '_taxbc', 'c60000', '_standard', 'c24516',
        'c05700', 'c32880', 'c32890', '_dclim', 'c32800',
        'c33000', 'c05800', 'c59560',
        'c87521', 'c87550', 'c07180',
        'c07230', '_precrd', 'c07220', 'c59660', 'c07970',
        'c08795', 'c09200', 'c07100', '_eitc', 'c59700',
        'c10950', '_ymod2', '_ymod3', 'c02650',
        '_prexmp', 'c17750',
        '_statax', 'c37703', 'c20500', 'c20750', 'c19200',
        'c19700', '_nonlimited', '_limitstart',
        '_fica', '_fica_was', 'c03260', 'c15100',
        '_sep', '_num', 'c15200', 'c04100', 'c04200',
        'c04500', '_amtstd', '_oldfei', 'c05200', '_cglong',
        '_noncg', '_hasgain', '_dwks9', '_dwks5', '_dwks12',
        '_dwks16', '_dwks17', '_dwks21', '_dwks25', '_dwks26',
        '_dwks28', '_dwks31', 'c24505', 'c24510', 'c24520',
        'c24530', 'c24540', 'c24534', 'c24597', 'c24598',
        'c24610', 'c24615', 'c24550', 'c24570', '_addtax',
        'c24560', '_taxspecial', 'c24580', 'c05100',
        'c59430', 'c59450', 'c59460', '_line17', '_line19',
        '_line22', '_line30', '_line31', '_line32', '_line36',
        '_line33', '_line34', '_line35', 'c59485', 'c59490',
        '_s1291', '_parents', 'c62720', 'c60260', 'c63100',
        'c60200', 'c60240', 'c60220', 'c60130', 'c62730',
        '_addamt', 'c62100', '_cmbtp', '_amtsepadd',
        'c62600', 'c62700', '_alminc', 'c62760',
        '_amtfei', 'c62780', 'c62900', 'c63000', 'c62740',
        '_ngamty', 'c62745', '_tamt2', '_amt5pc',
        '_amt15pc', '_amt25pc', 'c62747', 'c62755', 'c62770',
        '_amt20pc', 'c62800', 'c09600',
        '_seywage', 'c33465', 'c33470', 'c33475', 'c33480',
        'c32840', '_tratio', 'c33200',
        '_modagi', '_extrastd', 'ID_Casualty_frt_in_pufcsv_year',
        '_val_ymax', '_preeitc', '_val_rtbase', '_val_rtless',
        '_dy', 'c11070', '_nctcr', '_ctcagi', 'c87482',
        'c87487', 'c87492', 'c87497', 'c87483', 'c87488',
        'c87493', 'c87498', 'c87540', 'c87530', 'c87654',
        'c87656', 'c87658', 'c87660', 'c87662', 'c87664',
        'c87666', 'c10960', 'c87668', 'c87560',
        'c87570', 'c87580', 'c87590', 'c87600', 'c87610',
        'c87620', '_ctc1', '_ctc2', '_regcrd', '_exocrd',
        '_ctctax', 'c82925', 'c82930', 'c82935',
        'c82880', 'c82885', 'c82890', 'c82900',
        'c82905', 'c82910', 'c82915', 'c82920', 'c82937',
        'c82940', '_othadd', 'y07100',
        'x07100', 'c08800', 'x07400', 'c59680',
        '_othertax', 'e82915', 'e82940', 'NIIT',
        'c59720', '_comb', 'c07150', 'c10300', '_iitax',
        '_refund', 'c11600', 'e11450', 'e82040', 'e11500',
        '_amed',
        '_expanded_income', 'c07300',
        'c07600', 'c07240',
        '_surtax', '_combined', '_personal_credit'])

    INTEGER_CALCULATED_VARS = set([
        '_num', '_sep', '_exact', '_hasgain', '_cmp', '_calc_schR'])

    def __init__(self,
                 data='puf.csv',
                 exact_calculations=False,
                 schR_calculations=True,
                 blowup_factors=BLOWUP_FACTORS_PATH,
                 weights=WEIGHTS_PATH,
                 start_year=PUFCSV_YEAR):
        """
        Records class constructor
        """
        # pylint: disable=too-many-arguments
        # read specified data
        self._read_data(data, exact_calculations, schR_calculations)
        # check that three sets of split-earnings variables have valid values
        msg = 'expression "{0} == {0}p + {0}s" is not true for every record'
        if not np.allclose(self.e00200, (self.e00200p + self.e00200s),
                           rtol=0.0, atol=0.001):
            raise ValueError(msg.format('e00200'))
        if not np.allclose(self.e00900, (self.e00900p + self.e00900s),
                           rtol=0.0, atol=0.001):
            raise ValueError(msg.format('e00900'))
        if not np.allclose(self.e02100, (self.e02100p + self.e02100s),
                           rtol=0.0, atol=0.001):
            raise ValueError(msg.format('e02100'))
        # read extrapolation blowup factors and sample weights
        self._read_blowup(blowup_factors)
        self._read_weights(weights)
        # specify current_year and FLPDYR values
        if isinstance(start_year, int):
            self._current_year = start_year
            self.FLPDYR.fill(start_year)
        else:
            msg = 'start_year is not an integer'
            raise ValueError(msg)
        # consider applying initial-year blowup factors
        if self.BF.empty is False and self.current_year == Records.PUF_YEAR:
            self._extrapolate_in_puf_year()
        # construct sample weights for current_year
        wt_colname = 'WT{}'.format(self.current_year)
        if wt_colname in self.WT.columns:
            self.s006 = self.WT[wt_colname] * 0.01

    @property
    def current_year(self):
        """
        Return current calendar year of Records.
        """
        return self._current_year

    def increment_year(self):
        """
        Adds one to current year.
        Also, does variable blowup and reweighting for the new current year.
        """
        self._current_year += 1
        # apply Stage 1 Extrapolation blowup factors
        self._blowup(self.current_year)
        # specify Stage 2 Extrapolation sample weights
        wt_colname = 'WT{}'.format(self.current_year)
        if wt_colname in self.WT.columns:
            self.s006 = self.WT[wt_colname] * 0.01

    def set_current_year(self, new_current_year):
        """
        Sets current year to specified value and updates FLPDYR variable.
        Unlike increment_year method, blowup and reweighting are skipped.
        """
        self._current_year = new_current_year
        self.FLPDYR.fill(new_current_year)

    # --- begin private methods of Records class --- #

    def _blowup(self, year):
        """
        Applies blowup factors (BF) to variables for specified calendar year.
        """
        # pylint: disable=too-many-statements
        # pylint: disable=too-many-locals
        AWAGE = self.BF.AWAGE[year]
        AINTS = self.BF.AINTS[year]
        ADIVS = self.BF.ADIVS[year]
        ATXPY = self.BF.ATXPY[year]
        ASCHCI = self.BF.ASCHCI[year]
        ASCHCL = self.BF.ASCHCL[year]
        ACGNS = self.BF.ACGNS[year]
        ASCHEI = self.BF.ASCHEI[year]
        ASCHEL = self.BF.ASCHEL[year]
        ASCHF = self.BF.ASCHF[year]
        AUCOMP = self.BF.AUCOMP[year]
        ASOCSEC = self.BF.ASOCSEC[year]
        ACPIM = self.BF.ACPIM[year]
        AGDPN = self.BF.AGDPN[year]
        ABOOK = self.BF.ABOOK[year]
        AIPD = self.BF.AIPD[year]
        self.e00200 *= AWAGE
        self.e00200p *= AWAGE
        self.e00200s *= AWAGE
        self.e00300 *= AINTS
        self.e00400 *= AINTS
        self.e00600 *= ADIVS
        self.e00650 *= ADIVS
        self.e00700 *= ATXPY
        self.e00800 *= ATXPY
        self.e00900[:] = np.where(self.e00900 >= 0,
                                  self.e00900 * ASCHCI,
                                  self.e00900 * ASCHCL)
        self.e00900s[:] = np.where(self.e00900s >= 0,
                                   self.e00900s * ASCHCI,
                                   self.e00900s * ASCHCL)
        self.e00900p[:] = np.where(self.e00900p >= 0,
                                   self.e00900p * ASCHCI,
                                   self.e00900p * ASCHCL)
        self.e01100 *= ACGNS
        self.e01200 *= ACGNS
        self.e01400 *= ATXPY
        self.e01500 *= ATXPY
        self.e01700 *= ATXPY
        self.e02000[:] = np.where(self.e02000 >= 0,
                                  self.e02000 * ASCHEI,
                                  self.e02000 * ASCHEL)
        self.e02100 *= ASCHF
        self.e02100p *= ASCHF
        self.e02100s *= ASCHF
        self.e02300 *= AUCOMP
        self.e02400 *= ASOCSEC
        self.e02500 *= ASOCSEC
        self.e03150 *= ATXPY
        self.e03210 *= ATXPY
        self.e03220 *= ATXPY
        self.e03230 *= ATXPY
        self.e03270 *= ACPIM
        self.e03240 *= AGDPN
        self.e03290 *= ACPIM
        self.e03300 *= ATXPY
        self.e03400 *= ATXPY
        self.e03500 *= ATXPY
        self.e07240 *= ATXPY
        self.e07260 *= ATXPY
        self.e07300 *= ABOOK
        self.e07400 *= ABOOK
        self.p08000 *= ATXPY
        self.e09700 *= ATXPY
        self.e09800 *= ATXPY
        self.e09900 *= ATXPY
        self.e11550 *= ATXPY
        self.e11070 *= ATXPY
        self.e11200 *= ATXPY
        self.e11580 *= ATXPY
        # ITEMIZED DEDUCTIONS
        self.e17500 *= ACPIM
        self.e18400 *= ATXPY
        self.e18500 *= ATXPY
        self.e19200 *= AIPD
        self.e19800 *= ATXPY
        self.e20100 *= ATXPY
        self.e20400 *= ATXPY
        self.e20500 *= ATXPY
        # CAPITAL GAINS
        self.p22250 *= ACGNS
        self.p23250 *= ACGNS
        self.e24515 *= ACGNS
        self.e24518 *= ACGNS
        # SCHEDULE E
        self.p25470 *= ASCHEI
        self.e26270 *= ASCHEI
        self.e27200 *= ASCHEI
        # MISCELLANOUS SCHEDULES
        self.e07600 *= ATXPY
        self.e32800 *= ATXPY
        self.e58990 *= ATXPY
        self.p60100 *= ATXPY
        self.e62900 *= ATXPY
        self.e87530 *= ATXPY
        self.p87521 *= ATXPY
        self.p87482 *= ATXPY
        self.e87487 *= ATXPY
        self.e87492 *= ATXPY
        self.e87497 *= ATXPY
        self.cmbtp_itemizer *= ATXPY
        self.cmbtp_standard *= ATXPY

    def _read_data(self, data, exact_calcs, schR_calcs):
        """
        Read Records data from file or use specified DataFrame as data.
        Specifies _exact array depending on boolean value of exact_calcs.
        Specifies _calc_schR array depending on boolean value of schR_calcs.
        """
        # pylint: disable=too-many-branches
        if isinstance(data, pd.DataFrame):
            taxdf = data
        elif isinstance(data, six.string_types):
            if data.endswith('gz'):
                taxdf = pd.read_csv(data, compression='gzip')
            else:
                taxdf = pd.read_csv(data)
        else:
            msg = 'data is neither a string nor a Pandas DataFrame'
            raise ValueError(msg)
        self.dim = len(taxdf)
        # create class variables using taxdf column names
        READ_VARS = set()
        for varname in list(taxdf.columns.values):
            if varname not in Records.VALID_READ_VARS:
                msg = 'Records data variable name {} not in VALID_READ_VARS'
                raise ValueError(msg.format(varname))
            READ_VARS.add(varname)
            if varname in Records.INTEGER_READ_VARS:
                setattr(self, varname,
                        taxdf[varname].astype(np.int64).values)
            else:
                setattr(self, varname,
                        taxdf[varname].astype(np.float64).values)
        # check that MUST_READ_VARS are all present in taxdf
        if not Records.MUST_READ_VARS.issubset(READ_VARS):
            msg = 'Records data missing one or more MUST_READ_VARS'
            raise ValueError(msg)
        # create other class variables that are set to all zeros
        UNREAD_VARS = Records.VALID_READ_VARS - READ_VARS
        ZEROED_VARS = Records.CALCULATED_VARS | UNREAD_VARS
        INT_VARS = Records.INTEGER_READ_VARS | Records.INTEGER_CALCULATED_VARS
        for varname in ZEROED_VARS:
            if varname in INT_VARS:
                setattr(self, varname,
                        np.zeros(self.dim, dtype=np.int64))
            else:
                setattr(self, varname,
                        np.zeros(self.dim, dtype=np.float64))
        # create variables derived from MARS, which is in MUST_READ_VARS
        self._num[:] = np.where(self.MARS == 2,
                                2, 1)
        self._sep[:] = np.where(np.logical_or(self.MARS == 3, self.MARS == 6),
                                2, 1)
        # specify value of _exact array
        self._exact[:] = np.where(exact_calcs is True, 1, 0)
<<<<<<< HEAD
        # specify value of _calc_schR array
        self._calc_schR[:] = np.where(schR_calcs is True, 1, 0)
=======
        # specify value of ID_Casualty_frt_in_pufcsv_year array
        ryear = 9999  # specify reform year if ID_Casualty_frt changes
        rvalue = 0.0  # specify value of ID_Casualty_frt beginning in ryear
        self.ID_Casualty_frt_in_pufcsv_year[:] = np.where(PUFCSV_YEAR < ryear,
                                                          0.10, rvalue)
>>>>>>> 2443fb60

    @staticmethod
    def _read_egg_csv(vname, fpath, **kwargs):
        """
        Read csv file with fpath containing vname data from EGG;
        return dict of vname data
        """
        try:
            # grab vname data from EGG distribution
            path_in_egg = os.path.join('taxcalc', fpath)
            vname_fname = resource_stream(
                Requirement.parse('taxcalc'), path_in_egg)
            vname_dict = pd.read_csv(vname_fname, **kwargs)
        except (DistributionNotFound, IOError):
            msg = 'could not read {} file from EGG'
            raise ValueError(msg.format(vname))
        return vname_dict

    def _read_weights(self, weights):
        """
        Read Records weights from file or
        use specified DataFrame as data or
        create empty DataFrame if None.
        """
        if weights is None:
            WT = pd.DataFrame({'nothing': []})
            setattr(self, 'WT', WT)
            return
        if isinstance(weights, pd.DataFrame):
            WT = weights
        elif isinstance(weights, six.string_types):
            if os.path.isfile(weights):
                WT = pd.read_csv(weights)
            else:
                WT = Records._read_egg_csv('weights',
                                           Records.WEIGHTS_FILENAME)
        else:
            msg = 'weights is not None or a string or a Pandas DataFrame'
            raise ValueError(msg)
        setattr(self, 'WT', WT)

    def _read_blowup(self, blowup_factors):
        """
        Read Records blowup factors from file or
        use specified DataFrame as data or
        creates empty DataFrame if None.
        """
        if blowup_factors is None:
            BF = pd.DataFrame({'nothing': []})
            setattr(self, 'BF', BF)
            return
        if isinstance(blowup_factors, pd.DataFrame):
            BF = blowup_factors
        elif isinstance(blowup_factors, six.string_types):
            if os.path.isfile(blowup_factors):
                BF = pd.read_csv(blowup_factors, index_col='YEAR')
            else:
                BF = Records._read_egg_csv('blowup_factors',
                                           Records.BLOWUP_FACTORS_FILENAME,
                                           index_col='YEAR')
        else:
            msg = ('blowup_factors is not None or a string '
                   'or a Pandas DataFrame')
            raise ValueError(msg)
        BF.AGDPN = BF.AGDPN / BF.APOPN
        BF.ATXPY = BF. ATXPY / BF. APOPN
        BF.AWAGE = BF.AWAGE / BF.APOPN
        BF.ASCHCI = BF.ASCHCI / BF.APOPN
        BF.ASCHCL = BF.ASCHCL / BF.APOPN
        BF.ASCHF = BF.ASCHF / BF.APOPN
        BF.AINTS = BF.AINTS / BF.APOPN
        BF.ADIVS = BF.ADIVS / BF.APOPN
        BF.ASCHEI = BF.ASCHEI / BF.APOPN
        BF.ASCHEL = BF.ASCHEL / BF.APOPN
        BF.ACGNS = BF.ACGNS / BF.APOPN
        BF.ABOOK = BF.ABOOK / BF.APOPN
        BF.ASOCSEC = BF.ASOCSEC / BF.APOPSNR
        BF = 1.0 + BF.pct_change()
        setattr(self, 'BF', BF)

    def _extrapolate_in_puf_year(self):
        """
        Calls appropriate current_year extrapolation method.
        """
        if self.current_year == 2009:
            self._extrapolate_2009_puf()

    def _extrapolate_2009_puf(self):
        """
        Initial year blowup factors for 2009 IRS-PUF/Census-CPS merged data.
        """
        year = 2009
        self.BF.AGDPN[year] = 1.0
        self.BF.ATXPY[year] = 1.0
        self.BF.AWAGE[year] = 1.0053
        self.BF.ASCHCI[year] = 1.0041
        self.BF.ASCHCL[year] = 1.1629
        self.BF.ASCHF[year] = 1.0
        self.BF.AINTS[year] = 1.0357
        self.BF.ADIVS[year] = 1.0606
        self.BF.ASCHEI[year] = 1.1089
        self.BF.ASCHEL[year] = 1.2953
        self.BF.ACGNS[year] = 1.1781
        self.BF.ABOOK[year] = 1.0
        self.BF.ARETS[year] = 1.0026
        self.BF.APOPN[year] = 1.0
        self.BF.ACPIU[year] = 1.0
        self.BF.APOPDEP[year] = 1.0
        self.BF.ASOCSEC[year] = 0.9941
        self.BF.ACPIM[year] = 1.0
        self.BF.AUCOMP[year] = 1.0034
        self.BF.APOPSNR[year] = 1.0
        self.BF.AIPD[year] = 1.0
        self._blowup(year)<|MERGE_RESOLUTION|>--- conflicted
+++ resolved
@@ -150,14 +150,9 @@
         'e02615', 'e18800', 'e18900',
         'e20950', 'e19500', 'e19570', 'e19400', 'c20400',
         'e20200', 'e20900', 'e21000', 'e21010', 'e02600',
-<<<<<<< HEAD
         '_exact', 'e11055', 'e00250', 'e30100',
         'e37717', 'e04805', '_calc_schR', 'c07200',
         'c28300', 'c28400', 'c28500', 'c28600', 'c28700', 'c28800',
-=======
-        '_exact',
-        'e37717', 'e04805',
->>>>>>> 2443fb60
         't04470', 'e58980', 'c00650', 'c00100',
         'c04470', 'c04600', 'c21060', 'c21040', 'c17000',
         'c18300', 'c20800', 'c02900', 'c02700', 'c23650',
@@ -474,16 +469,13 @@
                                 2, 1)
         # specify value of _exact array
         self._exact[:] = np.where(exact_calcs is True, 1, 0)
-<<<<<<< HEAD
         # specify value of _calc_schR array
         self._calc_schR[:] = np.where(schR_calcs is True, 1, 0)
-=======
         # specify value of ID_Casualty_frt_in_pufcsv_year array
         ryear = 9999  # specify reform year if ID_Casualty_frt changes
         rvalue = 0.0  # specify value of ID_Casualty_frt beginning in ryear
         self.ID_Casualty_frt_in_pufcsv_year[:] = np.where(PUFCSV_YEAR < ryear,
                                                           0.10, rvalue)
->>>>>>> 2443fb60
 
     @staticmethod
     def _read_egg_csv(vname, fpath, **kwargs):
