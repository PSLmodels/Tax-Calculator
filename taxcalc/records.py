--- conflicted
+++ resolved
@@ -98,94 +98,8 @@
     WEIGHTS_PATH = os.path.join(CUR_PATH, WEIGHTS_FILENAME)
     ADJUST_RATIOS_FILENAME = 'puf_ratios.csv'
     ADJUST_RATIOS_PATH = os.path.join(CUR_PATH, ADJUST_RATIOS_FILENAME)
-<<<<<<< HEAD
-
-    # specify set of input variables used in Tax-Calculator calculations:
-    USABLE_READ_VARS = set([
-        'DSI', 'EIC', 'FLPDYR',
-        'f2441', 'f6251', 'n24', 'XTOT',
-        'e00200', 'e00300', 'e00400', 'e00600', 'e00650', 'e00700', 'e00800',
-        'e00200p', 'e00200s',
-        'e00900', 'e01100', 'e01200', 'e01400', 'e01500', 'e01700',
-        'e00900p', 'e00900s',
-        'e02000', 'e02100', 'e02300', 'e02400', 'e03150', 'e03210',
-        'e02100p', 'e02100s',
-        'e03220', 'e03230', 'e03270', 'e03240', 'e03290',
-        'e03400', 'e03500',
-        'e07240', 'e07260', 'e07300',
-        'e07400', 'e07600', 'p08000',
-        'e09700', 'e09800', 'e09900',
-        'e11200',
-        'e17500', 'e18400', 'e18500',
-        'e19200', 'e19800', 'e20100',
-        'e20400', 'e20500', 'p22250',
-        'p23250', 'e24515', 'e24518',
-        'p25470',
-        'e26270',
-        'e27200', 'e32800', 'e03300',
-        'e58990',
-        'e62900',
-        'p87521', 'e87530',
-        'MARS', 'MIDR', 'RECID', 'filer', 'cmbtp',
-        'age_head', 'age_spouse', 'blind_head', 'blind_spouse',
-        'nu13', 'elderly_dependent',
-        's006', 'nu05', 'agi_bin',
-        'nu18', 'n1821', 'n21'])
-
-    # specify set of input variables that MUST be read by Tax-Calculator:
-    MUST_READ_VARS = set(['RECID', 'MARS'])
-
-    # specify which USABLE_READ_VARS should be int64 (rather than float64):
-    INTEGER_READ_VARS = set([
-        'DSI', 'EIC', 'FLPDYR',
-        'f2441', 'f6251',
-        'n24', 'XTOT',
-        'MARS', 'MIDR', 'RECID', 'filer',
-        'age_head', 'age_spouse', 'blind_head', 'blind_spouse',
-        'nu13', 'elderly_dependent', 'agi_bin',
-        'nu18', 'n1821', 'n21'])
-
-    # specify set of Record variables that are calculated by Tax-Calculator:
-    CALCULATED_VARS = set([
-        '_exact',
-        'c07200',
-        'c00100', 'pre_c04600', 'c04600',
-        'c04470', 'c21060', 'c21040', 'c17000',
-        'c18300', 'c20800', 'c02900', 'c02900_in_ei', 'c23650',
-        'c01000', 'c02500', 'c19700', 'invinc_ec_base', 'invinc_agi_ec',
-        '_sey', '_earned', '_earned_p', '_earned_s',
-        'ymod', 'ymod1',
-        'c04800', 'c19200', 'c20500',
-        '_taxbc', '_standard', 'dwks10', 'dwks13', 'dwks14', 'dwks19',
-        'c05700',
-        'c05800',
-        'c07180',
-        'c07230', 'prectc', 'c07220', 'c59660',
-        'c09200', 'c07100', '_eitc',
-        '_payrolltax', 'ptax_was', 'setax', 'c03260', 'ptax_amc', 'ptax_oasdi',
-        '_sep', '_num',
-        'c05200',
-        'c62100',
-        'c09600',
-        'ID_Casualty_frt_in_pufcsv_year',
-        'c11070',
-        'c10960', 'c87668',
-        'NIIT',
-        '_iitax', '_refund', 'ctc_new', 'lumpsum_tax',
-        '_expanded_income', 'c07300', 'c07400',
-        'c07600', 'c07240', 'c07260', 'c08000',
-        '_surtax', '_combined', 'personal_credit', 'fstax', 'care_deduction',
-        'dep_credit', 'ubi', 'taxable_ubi', 'nontaxable_ubi', 
-        '_payrolltax_exemption', 'ss_exemption', 'mc_exemption'])
-
-    INTEGER_CALCULATED_VARS = set(['_num', '_sep', '_exact'])
-
-    CHANGING_CALCULATED_VARS = (CALCULATED_VARS - INTEGER_CALCULATED_VARS -
-                                set(['ID_Casualty_frt_in_pufcsv_year']))
-=======
     VAR_INFO_FILENAME = 'records_variables.json'
     VAR_INFO_PATH = os.path.join(CUR_PATH, VAR_INFO_FILENAME)
->>>>>>> fde323f7
 
     def __init__(self,
                  data='puf.csv',
