--- conflicted
+++ resolved
@@ -5,14 +5,9 @@
 from pandas import DataFrame, concat
 from taxcalc.calculate import *
 from taxcalc.puf import *
-<<<<<<< HEAD
-from taxcalc.constants import *
-import taxcalc.constants as constants
-#from timer.timed_calculate import *
-=======
 from taxcalc.parameters import *
 import taxcalc.parameters as parameters
->>>>>>> c376b580
+#from timer.timed_calculate import *
 
 
 def to_csv(fname, df):
@@ -38,13 +33,11 @@
     calc = Calculator(tax_dta)
     set_input_data(calc)
     update_globals_from_calculator(calc)
-<<<<<<< HEAD
-    update_calculator_from_module(calc, constants)
-=======
+
     update_calculator_from_module(calc, parameters)
 
->>>>>>> c376b580
     calculated = DataFrame()
+
     calculated = concat([calculated, FilingStatus(calc)], axis=1)
     calculated = concat([calculated, Adj()], axis=1)
     calculated = concat([calculated, CapGains(calc)], axis = 1)
