--- conflicted
+++ resolved
@@ -15,49 +15,6 @@
     - file: guide/assumption_params
   - file: recipes/index
     sections:
-<<<<<<< HEAD
-      - file: recipes/recipe00
-      - file: recipes/recipe01
-      - file: recipes/recipe02
-      - file: recipes/recipe03
-      - file: recipes/recipe04
-      - file: recipes/recipe04_pandas
-      - file: recipes/recipe05
-      - file: recipes/recipe06
-- part: About
-  sections:
-    - file: about/history
-    - file: about/roadmap
-    - file: about/releases
-    - file: about/changes
-    - file: about/license
-- part: Contributing
-  sections:
-    - file: contributing/contributor_guide
-    - file: contributing/pr_workflow
-    - file: contributing/param_naming
-    - file: contributing/testing
-- part: API
-  sections:
-    - file: api/public_api
-      sections:
-        - file: api/calcfunctions
-        - file: api/calculator
-        - file: api/consumption
-        - file: api/data
-        - file: api/decorators
-        - file: api/growdiff
-        - file: api/growfactors
-        - file: api/parameters
-        - file: api/policy
-        - file: api/records
-        - file: api/taxcalcio
-        - file: api/utils
-        - file: api/utilsprvt
-- part: Tax-Calculator use cases
-  sections:
-    - file: use_cases
-=======
     - file: recipes/recipe00
     - file: recipes/recipe01
     - file: recipes/recipe02
@@ -99,5 +56,4 @@
     - file: api/utilsprvt
 - caption: Tax-Calculator use cases
   chapters:
-  - file: use_cases
->>>>>>> dcb0f3c6
+  - file: use_cases