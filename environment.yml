name: taxcalc-dev
channels:
  - conda-forge
dependencies:
- python
- curl
- "numpy>=1.14"
- "pandas>=1.2.0"
- "bokeh>=1.4.0"
- requests
- aiohttp
- numba
- pytest
- pytest-pep8
- pytest-xdist
- pycodestyle
- pylint
- coverage
<<<<<<< HEAD
- "paramtools>=0.14.2"
- colorama
=======
- "paramtools>=0.17.0"
>>>>>>> ce9e2416
- pip
- pip:
    - jupyter-book<|MERGE_RESOLUTION|>--- conflicted
+++ resolved
@@ -16,12 +16,8 @@
 - pycodestyle
 - pylint
 - coverage
-<<<<<<< HEAD
 - "paramtools>=0.14.2"
 - colorama
-=======
-- "paramtools>=0.17.0"
->>>>>>> ce9e2416
 - pip
 - pip:
     - jupyter-book